(* Opening a library for generic programming (https://github.com/dboulytchev/GT).
   The library provides "@type ..." syntax extension and plugins like show, etc.
*)
open GT

(* Opening a library for combinator-based syntax analysis *)
open Ostap
open Combinators

<<<<<<< HEAD
=======
let init_list n ~f =
  let rec init_list' acc i n f =
    if i >= n then acc
    else init_list' ((f i) :: acc) (i+1) n f
  in List.rev (init_list' [] 0 n f)

let b2i x = if x then 1 else 0
let i2b x = if x = 0 then false else true
let rec zip lst1 lst2 = match lst1,lst2 with
  | [],_ -> []
  | _, []-> []
  | (x::xs),(y::ys) -> (x,y) :: (zip xs ys)

>>>>>>> c49110b9
(* Values *)
module Value =
  struct

    @type t = Int of int | String of string | Array of t list | Sexp of string * t list with show

    let to_int = function 
    | Int n -> n 
    | _ -> failwith "int value expected"

    let to_string = function 
    | String s -> s 
    | _ -> failwith "string value expected"

    let to_array = function
    | Array a -> a
    | _       -> failwith "array value expected"

    let sexp   s vs = Sexp (s, vs)
    let of_int    n = Int    n
    let of_string s = String s
    let of_array  a = Array  a

    let tag_of = function
    | Sexp (t, _) -> t
    | _ -> failwith "symbolic expression expected"

    let update_string s i x = String.init (String.length s) (fun j -> if j = i then x else s.[j])
<<<<<<< HEAD
    let update_array  a i x = List.init   (List.length a)   (fun j -> if j = i then x else List.nth a j)
=======
    let update_array  a i x = init_list   (List.length a)   (fun j -> if j = i then x else List.nth a j)
>>>>>>> c49110b9

  end
       
(* States *)
module State =
  struct
                                                                
    (* State: global state, local state, scope variables *)
    type t =
    | G of (string -> Value.t)
    | L of string list * (string -> Value.t) * t

    (* Undefined state *)
    let undefined x = failwith (Printf.sprintf "Undefined variable: %s" x)

    (* Bind a variable to a value in a state *)
    let bind x v s = fun y -> if x = y then v else s y 

    (* Empty state *)
    let empty = G undefined

    (* Update: non-destructively "modifies" the state s by binding the variable x 
       to value v and returns the new state w.r.t. a scope
    *)
    let update x v s =
      let rec inner = function
      | G s -> G (bind x v s)
      | L (scope, s, enclosing) ->
         if List.mem x scope then L (scope, bind x v s, enclosing) else L (scope, s, inner enclosing)
      in
      inner s

    (* Evals a variable in a state w.r.t. a scope *)
    let rec eval s x =
      match s with
      | G s -> s x
      | L (scope, s, enclosing) -> if List.mem x scope then s x else eval enclosing x

    (* Creates a new scope, based on a given state *)
    let rec enter st xs =
      match st with
      | G _         -> L (xs, undefined, st)
      | L (_, _, e) -> enter e xs

    (* Drops a scope *)
    let leave st st' =
      let rec get = function
      | G _ as st -> st
      | L (_, _, e) -> get e
      in
      let g = get st in
      let rec recurse = function
      | L (scope, s, e) -> L (scope, s, recurse e)
      | G _             -> g
      in
      recurse st'

    (* Push a new local scope *)
    let push st s xs = L (xs, s, st)
<<<<<<< HEAD

    (* Drop a local scope *)
    let drop (L (_, _, e)) = e
                               
  end

=======

    (* Drop a local scope *)
    let drop (L (_, _, e)) = e
                               
  end

>>>>>>> c49110b9
(* Builtins *)
module Builtin =
  struct
      
    let eval (st, i, o, _) args = function
    | "read"     -> (match i with z::i' -> (st, i', o, Some (Value.of_int z)) | _ -> failwith "Unexpected end of input")
    | "write"    -> (st, i, o @ [Value.to_int @@ List.hd args], None)
    | ".elem"    -> let [b; j] = args in
                    (st, i, o, let i = Value.to_int j in
                               Some (match b with
                                     | Value.String   s  -> Value.of_int @@ Char.code s.[i]
                                     | Value.Array    a  -> List.nth a i
                                     | Value.Sexp (_, a) -> List.nth a i
                               )
                    )         
    | ".length"  -> (st, i, o, Some (Value.of_int (match List.hd args with Value.Array a -> List.length a | Value.String s -> String.length s)))
    | ".array"   -> (st, i, o, Some (Value.of_array args))
    | "isArray"  -> let [a] = args in (st, i, o, Some (Value.of_int @@ match a with Value.Array  _ -> 1 | _ -> 0))
    | "isString" -> let [a] = args in (st, i, o, Some (Value.of_int @@ match a with Value.String _ -> 1 | _ -> 0))                     
       
  end
    
(* Simple expressions: syntax and semantics *)
module Expr =
  struct
    
    (* The type for expressions. Note, in regular OCaml there is no "@type..." 
       notation, it came from GT. 
    *)
    @type t =
    (* integer constant   *) | Const  of int
    (* array              *) | Array  of t list
    (* string             *) | String of string
    (* S-expressions      *) | Sexp   of string * t list
    (* variable           *) | Var    of string
    (* binary operator    *) | Binop  of string * t * t
    (* element extraction *) | Elem   of t * t
    (* length             *) | Length of t 
    (* function call      *) | Call   of string * t list with show

    (* Available binary operators:
        !!                   --- disjunction
        &&                   --- conjunction
        ==, !=, <=, <, >=, > --- comparisons
        +, -                 --- addition, subtraction
        *, /, %              --- multiplication, division, reminder
    *)

    (* The type of configuration: a state, an input stream, an output stream, an optional value *)
    type config = State.t * int list * int list * Value.t option
                                                            
    (* Expression evaluator

          val eval : env -> config -> t -> int * config
<<<<<<< HEAD


       Takes an environment, a configuration and an expresion, and returns another configuration. The 
       environment supplies the following method

           method definition : env -> string -> int list -> config -> config

       which takes an environment (of the same type), a name of the function, a list of actual parameters and a configuration, 
       an returns a pair: the return value for the call and the resulting configuration
    *)                                                       
    let to_func op =
      let bti   = function true -> 1 | _ -> 0 in
      let itb b = b <> 0 in
      let (|>) f g   = fun x y -> f (g x y) in
      match op with
      | "+"  -> (+)
      | "-"  -> (-)
      | "*"  -> ( * )
      | "/"  -> (/)
      | "%"  -> (mod)
      | "<"  -> bti |> (< )
      | "<=" -> bti |> (<=)
      | ">"  -> bti |> (> )
      | ">=" -> bti |> (>=)
      | "==" -> bti |> (= )
      | "!=" -> bti |> (<>)
      | "&&" -> fun x y -> bti (itb x && itb y)
      | "!!" -> fun x y -> bti (itb x || itb y)
      | _    -> failwith (Printf.sprintf "Unknown binary operator %s" op)    
    
    let rec eval env ((st, i, o, r) as conf) expr = failwith "Not implemented"
=======


       Takes an environment, a configuration and an expresion, and returns another configuration. The 
       environment supplies the following method

           method definition : env -> string -> int list -> config -> config

       which takes an environment (of the same type), a name of the function, a list of actual parameters and a configuration, 
       an returns a pair: the return value for the call and the resulting configuration
    *)                                                       
    let to_func op =
      let bti   = function true -> 1 | _ -> 0 in
      let itb b = b <> 0 in
      let (|>) f g   = fun x y -> f (g x y) in
      match op with
      | "+"  -> (+)
      | "-"  -> (-)
      | "*"  -> ( * )
      | "/"  -> (/)
      | "%"  -> (mod)
      | "<"  -> bti |> (< )
      | "<=" -> bti |> (<=)
      | ">"  -> bti |> (> )
      | ">=" -> bti |> (>=)
      | "==" -> bti |> (= )
      | "!=" -> bti |> (<>)
      | "&&" -> fun x y -> bti (itb x && itb y)
      | "!!" -> fun x y -> bti (itb x || itb y)
      | _    -> failwith (Printf.sprintf "Unknown binary operator %s" op)    
    
   let parseBinOp op z1 z2 = 
    match op with
      | "+" -> z1 + z2
      | "-" -> z1 - z2
      | "*" -> z1 * z2
      | "/" -> z1 / z2
      | "%" -> z1 mod z2
      | ">" -> b2i (z1 > z2)
      | "<" -> b2i (z1 < z2)
      | ">=" -> b2i (z1 >= z2)
      | "<=" -> b2i (z1 <= z2)
      | "==" -> b2i (z1 = z2)
      | "!=" -> b2i (z1 <> z2)
      | "!!" -> b2i ((i2b z1) || (i2b z2))
      | "&&" -> b2i ((i2b z1) && (i2b z2))
      | _ -> failwith ("unknown__operand:" ^ op)

    let not e = Binop("==", e, Const 0)

    let rec eval env ((s, i, o, r) as conf) expr = match expr with
    | Const (z)           -> (s, i, o, Some (Value.of_int z))
    | String (x)          -> (s, i, o, Some (Value.of_string x))

    | Array (es)          -> 
     let (s, i, o, xs) = eval_list env conf es in
     env#definition env ".array" xs (s, i, o, None)

    | Sexp(t, es) -> 
     let (s, i, o, xs) = eval_list env conf es in
     (s, i, o, Some(Value.sexp t xs))

    | Elem (a, i)         -> 
     let (s, i, o, ai) = eval_list env conf [a; i] in
     env#definition env ".elem" ai (s, i, o, None)

    | Length (e)          ->
     let (s, i, o, Some a) = eval env conf e in
     env#definition env ".length" [a] (s, i, o, None)

    | Var (x)             -> (s, i, o, Some (State.eval s x))
    | Binop (str, e1, e2) ->
     let ((_, _, _, Some r2) as conf2) = eval env conf  e1 in
     let (s3, i3, o3, Some r3) = eval env conf2 e2 in
     (s3, i3, o3, Some (Value.of_int @@ parseBinOp str (Value.to_int r2) (Value.to_int r3)))
    | Call (fname, args) ->
     let (s, i, o, args) = eval_list env conf args in
     env#definition env fname args (s, i, o, None)
    | _ -> failwith "expression evaluator: unimplemented operand"
>>>>>>> c49110b9
    and eval_list env conf xs =
      let vs, (st, i, o, _) =
        List.fold_left
          (fun (acc, conf) x ->
            let (_, _, _, Some v) as conf = eval env conf x in
            v::acc, conf
          )
          ([], conf)
          xs
      in
      (st, i, o, List.rev vs)
         
    (* Expression parser. You can use the following terminals:

         IDENT   --- a non-empty identifier a-zA-Z[a-zA-Z0-9_]* as a string
         DECIMAL --- a decimal constant [0-9]+ as a string                                                                                                                  
    *)
let bop op x y = Binop (op, x, y)

    ostap (
      const: x:DECIMAL {Const(x)};
      chr: x:CHAR {Const(Char.code x)};
      str: x:STRING {String(String.sub x 1 @@ (String.length x) - 2)};
      var: x:IDENT {Var(x)};
      call: fname:IDENT -"(" args:!(Util.list0)[parse] -")" {Call(fname, args)};
      arr: -"[" elements:!(Util.list0)[parse] -"]" {Array(elements)};
      sexp: -"`" x:IDENT -"(" args:!(Util.list0)[parse] -")" {Sexp(x, args)} | -"`" x:IDENT {Sexp(x, [])};

      primary: arr | call | str | sexp | chr | const | var | -"(" parse -")";

      idx: -"[" i:parse -"]" {`e i};
      len: -".length" {`l};
      unary: expr:primary ex:(idx | len)* {List.fold_left (fun expr -> function `e i -> Elem(expr, i) | `l -> Length expr) expr ex};

      parse:
  	!(Util.expr
           (fun x -> x)
           [|
             `Lefta , [ostap ("!!"), bop "!!"];
             `Lefta , [ostap ("&&"), bop "&&"];
             `Nona , [ostap ("<="), bop "<="; ostap (">="), bop ">="; ostap ("=="), bop "=="; ostap ("!="), bop "!="; ostap ("<"), bop "<"; ostap (">"), bop ">"];
             `Lefta , [ostap ("+"), bop "+"; ostap ("-"), bop "-"];
             `Lefta, [ostap ("*"), bop "*"; ostap ("/"), bop "/"; ostap ("%"), bop "%"];
           |]
           unary
         )
    )
    
  end
                    
(* Simple statements: syntax and sematics *)
module Stmt =
  struct

    (* Patterns in statements *)
    module Pattern =
      struct

        (* The type for patterns *)
        @type t =
        (* wildcard "-"     *) | Wildcard
        (* S-expression     *) | Sexp   of string * t list
        (* identifier       *) | Ident  of string
        with show, foldl

        (* Pattern parser *)                                 
        ostap (
<<<<<<< HEAD
          parse: empty {failwith "Not implemented"}
=======
          recurr: -"`" x:IDENT -"(" args:!(Util.list0)[parse] -")" {Sexp(x, args)} | -"`" x:IDENT {Sexp(x, [])};
          parse: recurr | -"_" {Wildcard} | x:IDENT {Ident(x)}
>>>>>>> c49110b9
        )
        
        let vars p =
          transform(t) (object inherit [string list] @t[foldl] method c_Ident s _ name = name::s end) [] p
        
      end
        
    (* The type for statements *)
    @type t =
    (* assignment                       *) | Assign of string * Expr.t list * Expr.t
    (* composition                      *) | Seq    of t * t 
    (* empty statement                  *) | Skip
    (* conditional                      *) | If     of Expr.t * t * t
    (* loop with a pre-condition        *) | While  of Expr.t * t
    (* loop with a post-condition       *) | Repeat of t * Expr.t
    (* pattern-matching                 *) | Case   of Expr.t * (Pattern.t * t) list
    (* return statement                 *) | Return of Expr.t option
    (* call a procedure                 *) | Call   of string * Expr.t list 
    (* leave a scope                    *) | Leave  with show
                                                                                   
    (* Statement evaluator

         val eval : env -> config -> t -> config

       Takes an environment, a configuration and a statement, and returns another configuration. The 
       environment is the same as for expressions
    *)
    let update st x v is =
      let rec update a v = function
      | []    -> v           
      | i::tl ->
          let i = Value.to_int i in
          (match a with
           | Value.String s when tl = [] -> Value.String (Value.update_string s i (Char.chr @@ Value.to_int v))
           | Value.Array a               -> Value.Array  (Value.update_array  a i (update (List.nth a i) v tl))
          ) 
      in
      State.update x (match is with [] -> v | _ -> update (State.eval st x) v is) st

<<<<<<< HEAD
    let rec eval env ((st, i, o, r) as conf) k stmt = failwith "Not implemented"
                                                        
=======
let metaSeq x y = match y with
    | Skip -> x
    | _    -> Seq (x, y)


let rec eval env ((s, i, o, r) as conf) k stmt = match stmt with
    | Assign(x, idxs, e)       ->
     let (s, i, o, idxs) = Expr.eval_list env conf idxs in
     let (s, i, o, Some r) = Expr.eval env conf e in
     eval env (update s x r idxs, i, o, None) Skip k
    | Seq (st1, st2)     -> eval env conf (metaSeq st2 k) st1
    | Skip -> (match k with | Skip -> conf | _ -> eval env conf Skip k)
    | If (e, br1, br2)   ->
     let (s, i, o, Some r) = Expr.eval env conf e in
     let br = if i2b (Value.to_int r) then br1 else br2 in
     eval env (s, i, o, None) k br
    | While (e, xs)      ->
     let (s, i, o, Some r) = Expr.eval env conf e in
     let br = if i2b (Value.to_int r) then Seq(xs, stmt) else Skip in
     eval env (s, i, o, None) k br
    | Repeat (xs, e)     -> eval env conf k (Seq(xs, While(Expr.not e, xs)))
    | Call (fname, args) -> eval env (Expr.eval env conf (Expr.Call(fname, args))) Skip k
    | Return (eOpt)      -> (match eOpt with
      | None   -> (s, i, o, None)
      | Some e -> Expr.eval env conf e
     )
    | Case (e, patterns) -> 
     let (s, i, o, Some r) as conf1 = Expr.eval env conf e in
     let rec matchPattern p r s =
       let safeUpdate x r sOpt = (match sOpt with None -> None | Some s -> Some(State.bind x r s)) in 
         (match p, r with
           | Pattern.Ident x, r -> safeUpdate x r s
           | Pattern.Wildcard, r -> s
           | Pattern.Sexp(t1, patterns), Value.Sexp(t2, values) when t1 = t2 -> matchSexps patterns values s
           | _ -> None
         )
       and matchSexps patterns values s = (match patterns, values with
           | [], [] -> s
           | p::ps, v::vs -> matchSexps ps vs (matchPattern p v s)
           | _ -> None
         )
     in
     let rec handleCase ((s, i, o, _) as conf) patterns = (match patterns with
      | [] -> failwith "pattern matching failed: no branch found"
      | (p, b)::tl ->
       let sOpt = matchPattern p r (Some State.undefined) in (match sOpt with 
        | None -> handleCase conf tl
        | Some s1 -> eval env (State.push s s1 (Pattern.vars p), i, o, None) k (Seq(b, Leave))
       )
     ) in
     handleCase conf1 patterns
    | Leave -> eval env (State.drop s, i, o, r) Skip k
    | _ -> failwith "statement evaluator: unimplemented operand"

>>>>>>> c49110b9
    (* Statement parser *)
    ostap (
      idx: -"[" e:!(Expr.parse) -"]" exs:idx {e::exs} | -"" {[]};
      assign: x:IDENT idxs:idx -":=" e:!(Expr.parse) {Assign (x, idxs, e)};
      skip: -"skip" {Skip};
      ite: -"if" e:!(Expr.parse) -"then" branch1:seq branch2:els -"fi" {If (e, branch1, branch2)};
      els: -"else" branch:seq {branch} | -"elif" e:!(Expr.parse) -"then" branch1:seq branch2:els {If(e, branch1, branch2)} | -"" {Skip};
      whl: -"while" e:!(Expr.parse) -"do" xs:seq -"od" {While (e, xs)};
      sugarfor: -"for" st:simpleStmt -"," e:!(Expr.parse) -"," st2:simpleStmt -"do" body:seq -"od" {Seq(st, While(e, Seq(body, st2)))};
      repeat: -"repeat" xs:seq -"until" e:!(Expr.parse) {Repeat(xs, e)};
      case: -"case" e:!(Expr.parse) -"of" pts:!(Util.listBy)[ostap("|")][ostap(p:!(Pattern.parse) -"->" s:parse {(p, s)})] -"esac" {Case(e, pts)};
      call: fname:IDENT -"(" args:!(Util.list0)[Expr.parse] -")" {Call(fname, args)};
      return: -"return" e:!(Expr.parse) {Return (Some e)} | -"return" {Return (None)};
      simpleStmt: assign | skip | ite | whl | sugarfor | repeat | call | case| return;
      seq: x:simpleStmt -";" xs:seq {Seq(x, xs)} | simpleStmt;
      parse: seq
    )
      
  end

(* Function and procedure definitions *)
module Definition =
  struct

    (* The type for a definition: name, argument list, local variables, body *)
    type t = string * (string list * string list * Stmt.t)

    ostap (
      arg  : IDENT;
      parse: %"fun" name:IDENT "(" args:!(Util.list0 arg) ")"
         locs:(%"local" !(Util.list arg))?
        "{" body:!(Stmt.parse) "}" {
        (name, (args, (match locs with None -> [] | Some l -> l), body))
      }
    )

  end
    
(* The top-level definitions *)

(* The top-level syntax category is a pair of definition list and statement (program body) *)
type t = Definition.t list * Stmt.t    

(* Top-level evaluator

     eval : t -> int list -> int list

   Takes a program and its input stream, and returns the output stream
*)
let eval (defs, body) i =
  let module M = Map.Make (String) in
  let m          = List.fold_left (fun m ((name, _) as def) -> M.add name def m) M.empty defs in  
  let _, _, o, _ =
    Stmt.eval
      (object
         method definition env f args ((st, i, o, r) as conf) =
           try
             let xs, locs, s      =  snd @@ M.find f m in
             let st'              = List.fold_left (fun st (x, a) -> State.update x a st) (State.enter st (xs @ locs)) (List.combine xs args) in
             let st'', i', o', r' = Stmt.eval env (st', i, o, r) Stmt.Skip s in
             (State.leave st'' st, i', o', r')
           with Not_found -> Builtin.eval conf args f
       end)
      (State.empty, i, [], None)
      Stmt.Skip
      body
  in
  o

(* Top-level parser *)
let parse = ostap (!(Definition.parse)* !(Stmt.parse))<|MERGE_RESOLUTION|>--- conflicted
+++ resolved
@@ -7,8 +7,6 @@
 open Ostap
 open Combinators
 
-<<<<<<< HEAD
-=======
 let init_list n ~f =
   let rec init_list' acc i n f =
     if i >= n then acc
@@ -22,7 +20,6 @@
   | _, []-> []
   | (x::xs),(y::ys) -> (x,y) :: (zip xs ys)
 
->>>>>>> c49110b9
 (* Values *)
 module Value =
   struct
@@ -51,11 +48,7 @@
     | _ -> failwith "symbolic expression expected"
 
     let update_string s i x = String.init (String.length s) (fun j -> if j = i then x else s.[j])
-<<<<<<< HEAD
-    let update_array  a i x = List.init   (List.length a)   (fun j -> if j = i then x else List.nth a j)
-=======
     let update_array  a i x = init_list   (List.length a)   (fun j -> if j = i then x else List.nth a j)
->>>>>>> c49110b9
 
   end
        
@@ -115,21 +108,12 @@
 
     (* Push a new local scope *)
     let push st s xs = L (xs, s, st)
-<<<<<<< HEAD
 
     (* Drop a local scope *)
     let drop (L (_, _, e)) = e
                                
   end
 
-=======
-
-    (* Drop a local scope *)
-    let drop (L (_, _, e)) = e
-                               
-  end
-
->>>>>>> c49110b9
 (* Builtins *)
 module Builtin =
   struct
@@ -184,39 +168,6 @@
     (* Expression evaluator
 
           val eval : env -> config -> t -> int * config
-<<<<<<< HEAD
-
-
-       Takes an environment, a configuration and an expresion, and returns another configuration. The 
-       environment supplies the following method
-
-           method definition : env -> string -> int list -> config -> config
-
-       which takes an environment (of the same type), a name of the function, a list of actual parameters and a configuration, 
-       an returns a pair: the return value for the call and the resulting configuration
-    *)                                                       
-    let to_func op =
-      let bti   = function true -> 1 | _ -> 0 in
-      let itb b = b <> 0 in
-      let (|>) f g   = fun x y -> f (g x y) in
-      match op with
-      | "+"  -> (+)
-      | "-"  -> (-)
-      | "*"  -> ( * )
-      | "/"  -> (/)
-      | "%"  -> (mod)
-      | "<"  -> bti |> (< )
-      | "<=" -> bti |> (<=)
-      | ">"  -> bti |> (> )
-      | ">=" -> bti |> (>=)
-      | "==" -> bti |> (= )
-      | "!=" -> bti |> (<>)
-      | "&&" -> fun x y -> bti (itb x && itb y)
-      | "!!" -> fun x y -> bti (itb x || itb y)
-      | _    -> failwith (Printf.sprintf "Unknown binary operator %s" op)    
-    
-    let rec eval env ((st, i, o, r) as conf) expr = failwith "Not implemented"
-=======
 
 
        Takes an environment, a configuration and an expresion, and returns another configuration. The 
@@ -295,7 +246,6 @@
      let (s, i, o, args) = eval_list env conf args in
      env#definition env fname args (s, i, o, None)
     | _ -> failwith "expression evaluator: unimplemented operand"
->>>>>>> c49110b9
     and eval_list env conf xs =
       let vs, (st, i, o, _) =
         List.fold_left
@@ -363,12 +313,8 @@
 
         (* Pattern parser *)                                 
         ostap (
-<<<<<<< HEAD
-          parse: empty {failwith "Not implemented"}
-=======
           recurr: -"`" x:IDENT -"(" args:!(Util.list0)[parse] -")" {Sexp(x, args)} | -"`" x:IDENT {Sexp(x, [])};
           parse: recurr | -"_" {Wildcard} | x:IDENT {Ident(x)}
->>>>>>> c49110b9
         )
         
         let vars p =
@@ -408,10 +354,6 @@
       in
       State.update x (match is with [] -> v | _ -> update (State.eval st x) v is) st
 
-<<<<<<< HEAD
-    let rec eval env ((st, i, o, r) as conf) k stmt = failwith "Not implemented"
-                                                        
-=======
 let metaSeq x y = match y with
     | Skip -> x
     | _    -> Seq (x, y)
@@ -466,7 +408,6 @@
     | Leave -> eval env (State.drop s, i, o, r) Skip k
     | _ -> failwith "statement evaluator: unimplemented operand"
 
->>>>>>> c49110b9
     (* Statement parser *)
     ostap (
       idx: -"[" e:!(Expr.parse) -"]" exs:idx {e::exs} | -"" {[]};
