--- conflicted
+++ resolved
@@ -44,34 +44,6 @@
  
        Takes a state and an expression, and returns the value of the expression in 
        the given state.
-<<<<<<< HEAD
-     *)                                                       
-    let to_func op =
-      let bti   = function true -> 1 | _ -> 0 in
-      let itb b = b <> 0 in
-      let (|>) f g   = fun x y -> f (g x y) in
-      match op with
-      | "+"  -> (+)
-      | "-"  -> (-)
-      | "*"  -> ( * )
-      | "/"  -> (/)
-      | "%"  -> (mod)
-      | "<"  -> bti |> (< )
-      | "<=" -> bti |> (<=)
-      | ">"  -> bti |> (> )
-      | ">=" -> bti |> (>=)
-      | "==" -> bti |> (= )
-      | "!=" -> bti |> (<>)
-      | "&&" -> fun x y -> bti (itb x && itb y)
-      | "!!" -> fun x y -> bti (itb x || itb y)
-      | _    -> failwith (Printf.sprintf "Unknown binary operator %s" op)    
-    
-    let rec eval st expr =      
-      match expr with
-      | Const n -> n
-      | Var   x -> st x
-      | Binop (op, x, y) -> to_func op (eval st x) (eval st y)
-=======
     *)
     let b2i x = if x then 1 else 0
     let i2b x = if x = 0 then false else true
@@ -96,18 +68,13 @@
         Const(z) -> z
        | Var(x) -> s x
        | Binop(str, e1, e2) -> parseBinOp str (eval s e1) (eval s e2)
->>>>>>> baa80277
 
     (* Expression parser. You can use the following terminals:
 
          IDENT   --- a non-empty identifier a-zA-Z[a-zA-Z0-9_]* as a string
          DECIMAL --- a decimal constant [0-9]+ as a string
-                                                                                                                  
+   
     *)
-<<<<<<< HEAD
-    ostap (                                      
-      parse: empty {failwith "Not yet implemented"}
-=======
     let bop op x y = Binop (op, x, y)
     ostap (
       const: x:DECIMAL {Const(x)};
@@ -126,9 +93,8 @@
          );
       primary: const | var | -"(" expr -")";
       parse: expr | const | var
->>>>>>> baa80277
     )
-    
+
   end
                     
 (* Simple statements: syntax and sematics *)
@@ -147,22 +113,10 @@
 
     (* Statement evaluator
 
-         val eval : config -> t -> config
+          val eval : config -> t -> config
 
        Takes a configuration and a statement, and returns another configuration
     *)
-<<<<<<< HEAD
-    let rec eval ((st, i, o) as conf) stmt =
-      match stmt with
-      | Read    x       -> (match i with z::i' -> (Expr.update x z st, i', o) | _ -> failwith "Unexpected end of input")
-      | Write   e       -> (st, i, o @ [Expr.eval st e])
-      | Assign (x, e)   -> (Expr.update x (Expr.eval st e) st, i, o)
-      | Seq    (s1, s2) -> eval (eval conf s1) s2
-                                
-    (* Statement parser *)
-    ostap (
-      parse: empty {failwith "Not yet implemented"}
-=======
     let rec eval (s, i, o) stmt = match stmt with
     | Read(x)       -> (match i with
                        | hd::tl -> (Expr.update x hd s, tl, o)
@@ -179,7 +133,6 @@
       simpleStmt: read | write | assign;
       seq: x:simpleStmt -";" xs:seq {Seq(x, xs)} | simpleStmt;
       parse: seq
->>>>>>> baa80277
     )
       
   end
