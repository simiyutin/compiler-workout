(* Opening a library for generic programming (https://github.com/dboulytchev/GT).
   The library provides "@type ..." syntax extension and plugins like show, etc.
*)
open GT

(* Opening a library for combinator-based syntax analysis *)
open Ostap
open Combinators

<<<<<<< HEAD
(* Values *)
module Value =
  struct

    @type t = Int of int | String of string | Array of t list with show

    let to_int = function 
    | Int n -> n 
    | _ -> failwith "int value expected"

    let to_string = function 
    | String s -> s 
    | _ -> failwith "string value expected"

    let to_array = function
    | Array a -> a
    | _       -> failwith "array value expected"

    let of_int    n = Int    n
    let of_string s = String s
    let of_array  a = Array  a

    let update_string s i x = String.init (String.length s) (fun j -> if j = i then x else s.[j])
    let update_array  a i x = List.init   (List.length a)   (fun j -> if j = i then x else List.nth a j)

  end
       
=======
let b2i x = if x then 1 else 0
let i2b x = if x = 0 then false else true
let rec zip lst1 lst2 = match lst1,lst2 with
  | [],_ -> []
  | _, []-> []
  | (x::xs),(y::ys) -> (x,y) :: (zip xs ys)

>>>>>>> fc848bb8
(* States *)
module State =
  struct

    (* State: global state, local state, scope variables *)
    type t = {g : string -> Value.t; l : string -> Value.t; scope : string list}

    let empty_part x = failwith (Printf.sprintf "Undefined variable %s" x)

    let update_part x v s = fun y -> if x = y then v else s y

    (* Empty state *)
    let empty = (empty_part, empty_part, [])

    (* Update: non-destructively "modifies" the state s by binding the variable x
       to value v and returns the new state w.r.t. a scope
    *)
    let update x v (g, l, sc) = if List.mem x sc then (g, update_part x v l, sc) else (update_part x v g, l, sc)

    (* Evals a variable in a state w.r.t. a scope *)
    let eval (g, l, sc) x = if List.mem x sc then l x else g x

    (* Creates a new scope, based on a given state *)
    let enter (g, _, _) xs = (g, empty_part, xs)

    (* Drops a scope. semantic: leave FROM scope TO scope *)
    let leave (g, _, _) (_, l', sc') = (g, l', sc')

  end

<<<<<<< HEAD
(* Builtins *)
module Builtin =
  struct

    let eval (st, i, o, _) args = function
    | "read"     -> (match i with z::i' -> (st, i', o, Some (Value.of_int z)) | _ -> failwith "Unexpected end of input")
    | "write"    -> (st, i, o @ [Value.to_int @@ List.hd args], None)
    | "$elem"    -> let [b; j] = args in
                    (st, i, o, let i = Value.to_int j in
                               Some (match b with
                                     | Value.String s -> Value.of_int @@ Char.code s.[i]
                                     | Value.Array  a -> List.nth a i
                               )
                    )         
    | "$length"  -> (st, i, o, Some (Value.of_int (match List.hd args with Value.Array a -> List.length a | Value.String s -> String.length s)))
    | "$array"   -> (st, i, o, Some (Value.of_array args))
    | "isArray"  -> let [a] = args in (st, i, o, Some (Value.of_int @@ match a with Value.Array  _ -> 1 | _ -> 0))
    | "isString" -> let [a] = args in (st, i, o, Some (Value.of_int @@ match a with Value.String _ -> 1 | _ -> 0))                     
       
  end
    
=======
>>>>>>> fc848bb8
(* Simple expressions: syntax and semantics *)
module Expr =
  struct
    
    (* The type for expressions. Note, in regular OCaml there is no "@type..." 
       notation, it came from GT. 
    *)
    @type t =
    (* integer constant   *) | Const  of int
    (* array              *) | Array  of t list
    (* string             *) | String of string
    (* S-expressions      *) | Sexp   of string * t list
    (* variable           *) | Var    of string
    (* binary operator    *) | Binop  of string * t * t
    (* element extraction *) | Elem   of t * t
    (* length             *) | Length of t 
    (* function call      *) | Call   of string * t list with show

    (* Available binary operators:
        !!                   --- disjunction
        &&                   --- conjunction
        ==, !=, <=, <, >=, > --- comparisons
        +, -                 --- addition, subtraction
        *, /, %              --- multiplication, division, reminder
    *)

    (* The type of configuration: a state, an input stream, an output stream, an optional value *)
<<<<<<< HEAD
    type config = State.t * int list * int list * Value.t option
                                                            
=======
    type config = State.t * int list * int list * int option

>>>>>>> fc848bb8
    (* Expression evaluator

          val eval : env -> config -> t -> int * config


       Takes an environment, a configuration and an expresion, and returns another configuration. The
       environment supplies the following method

           method definition : env -> string -> int list -> config -> config

       which takes an environment (of the same type), a name of the function, a list of actual parameters and a configuration,
       an returns a pair: the return value for the call and the resulting configuration
<<<<<<< HEAD
    *)                                                       
    let rec eval env ((st, i, o, r) as conf) expr = failwith "Not implemented"
    and eval_list env conf xs =
      let vs, (st, i, o, _) =
        List.fold_left
          (fun (acc, conf) x ->
             let (_, _, _, Some v) as conf = eval env conf x in
             v::acc, conf
          )
          ([], conf)
          xs
      in
      (st, i, o, List.rev vs)
         
=======
    *)

    let parseBinOp op z1 z2 = match op with
    | "+" -> z1 + z2
    | "-" -> z1 - z2
    | "*" -> z1 * z2
    | "/" -> z1 / z2
    | "%" -> z1 mod z2
    | ">" -> b2i (z1 > z2)
    | "<" -> b2i (z1 < z2)
    | ">=" -> b2i (z1 >= z2)
    | "<=" -> b2i (z1 <= z2)
    | "==" -> b2i (z1 = z2)
    | "!=" -> b2i (z1 <> z2)
    | "!!" -> b2i ((i2b z1) || (i2b z2))
    | "&&" -> b2i ((i2b z1) && (i2b z2))
    | _ -> failwith ("unknown__operand:" ^ op)

    let not e = Binop("==", e, Const 0)

    let rec eval env ((s, i, o, r) as conf) expr = match expr with
    | Const (z)           -> (s, i, o, Some z)
    | Var (x)             -> (s, i, o, Some (State.eval s x))
    | Binop (str, e1, e2) ->
     let ((_, _, _, Some r2) as conf2) = eval env conf  e1 in
     let (s3, i3, o3, Some r3) = eval env conf2 e2 in
     (s3, i3, o3, Some (parseBinOp str r2 r3))
    | Call (fname, args) -> 
     let upd = fun (argVals, conf) e -> let (_, _, _, Some v) as conf = eval env conf e in (v::argVals, conf) in
     let (argVals, conf2) = List.fold_left upd ([], conf) args in
     env#definition env fname (List.rev argVals) conf2

>>>>>>> fc848bb8
    (* Expression parser. You can use the following terminals:

         IDENT   --- a non-empty identifier a-zA-Z[a-zA-Z0-9_]* as a string
         DECIMAL --- a decimal constant [0-9]+ as a string

    *)
<<<<<<< HEAD
    ostap (                                      
      parse: empty {failwith "Not implemented"}
=======
    let bop op x y = Binop (op, x, y)
    ostap (
      const: x:DECIMAL {Const(x)};
      var: x:IDENT {Var(x)};
      call: fname:IDENT -"(" args:!(Util.list0)[parse] -")" {Call(fname, args)};
      expr:
  	!(Util.expr
           (fun x -> x)
           [|
             `Lefta , [ostap ("!!"), bop "!!"];
             `Lefta , [ostap ("&&"), bop "&&"];
             `Nona , [ostap ("<="), bop "<="; ostap (">="), bop ">="; ostap ("=="), bop "=="; ostap ("!="), bop "!="; ostap ("<"), bop "<"; ostap (">"), bop ">"];
             `Lefta , [ostap ("+"), bop "+"; ostap ("-"), bop "-"];
             `Lefta, [ostap ("*"), bop "*"; ostap ("/"), bop "/"; ostap ("%"), bop "%"];
           |]
           primary
         );
      primary: call | const | var | -"(" expr -")";
      parse: expr | call | const | var
>>>>>>> fc848bb8
    )

  end

(* Simple statements: syntax and sematics *)
module Stmt =
  struct

    (* The type for statements *)
<<<<<<< HEAD
    type t =
    (* assignment                       *) | Assign of string * Expr.t list * Expr.t
    (* composition                      *) | Seq    of t * t 
=======
    @type t =
    (* read into the variable           *) | Read   of string
    (* write the value of an expression *) | Write  of Expr.t
    (* assignment                       *) | Assign of string * Expr.t
    (* composition                      *) | Seq    of t * t
>>>>>>> fc848bb8
    (* empty statement                  *) | Skip
    (* conditional                      *) | If     of Expr.t * t * t
    (* loop with a pre-condition        *) | While  of Expr.t * t
    (* loop with a post-condition       *) | Repeat of t * Expr.t
    (* return statement                 *) | Return of Expr.t option
<<<<<<< HEAD
    (* call a procedure                 *) | Call   of string * Expr.t list
                                                                    
=======
    (* call a procedure                 *) | Call   of string * Expr.t list with show

>>>>>>> fc848bb8
    (* Statement evaluator

         val eval : env -> config -> t -> config

       Takes an environment, a configuration and a statement, and returns another configuration. The
       environment is the same as for expressions
    *)

<<<<<<< HEAD
    let update st x v is =
      let rec update a v = function
      | []    -> v           
      | i::tl ->
          let i = Value.to_int i in
          (match a with
           | Value.String s when tl = [] -> Value.String (Value.update_string s i (Char.chr @@ Value.to_int v))
           | Value.Array a               -> Value.Array  (Value.update_array  a i (update (List.nth a i) v tl))
          ) 
      in
      State.update x (match is with [] -> v | _ -> update (State.eval st x) v is) st
          
    let rec eval env ((st, i, o, r) as conf) k stmt = failwith "Not implemented"
         
    (* Statement parser *)
    ostap (
      parse: empty {failwith "Not implemented"}
=======
    let metaSeq x y = match y with
    | Skip -> x
    | _    -> Seq (x, y)

    let rec eval env ((s, i, o, r) as conf) k stmt = match stmt with
    | Read(x)            -> eval env (match i with | hd::tl -> (State.update x hd s, tl, o, None) | _ -> failwith "trying to read from empty stream") Skip k
    | Write(e)           ->
     let (s, i, o, Some r) = Expr.eval env conf e in
     eval env (s, i, o @ [r], None) Skip k
    | Assign(x, e)       ->
     let (s, i, o, Some r) = Expr.eval env conf e in
     eval env (State.update x r s, i, o, None) Skip k
    | Seq (st1, st2)     -> eval env conf (metaSeq st2 k) st1
    | Skip -> (match k with | Skip -> conf | _ -> eval env conf Skip k)
    | If (e, br1, br2)   ->
     let (s, i, o, Some r) = Expr.eval env conf e in
     let br = if i2b r then br1 else br2 in
     eval env (s, i, o, None) k br
    | While (e, xs)      ->
     let (s, i, o, Some r) = Expr.eval env conf e in
     let br = if i2b r then Seq(xs, stmt) else Skip in
     eval env (s, i, o, None) k br
    | Repeat (xs, e)     -> eval env conf k (Seq(xs, While(Expr.not e, xs)))
    | Call (fname, args) -> eval env (Expr.eval env conf (Expr.Call(fname, args))) Skip k
    | Return (eOpt)      -> (match eOpt with 
      | None   -> (s, i, o, None)
      | Some e -> Expr.eval env conf e
     )

    (* Statement parser *)
    ostap (
      read: -"read" -"(" x:IDENT -")" {Read (x)};
      write: -"write" -"(" e:!(Expr.parse) -")" {Write (e)};
      assign: x:IDENT -":=" e:!(Expr.parse) {Assign (x, e)};
      skip: -"skip" {Skip};
      ite: -"if" e:!(Expr.parse) -"then" branch1:seq branch2:els -"fi" {If (e, branch1, branch2)};
      els: -"else" branch:seq {branch} | -"elif" e:!(Expr.parse) -"then" branch1:seq branch2:els {If(e, branch1, branch2)} | -"" {Skip};
      whl: -"while" e:!(Expr.parse) -"do" xs:seq -"od" {While (e, xs)};
      sugarfor: -"for" st:simpleStmt -"," e:!(Expr.parse) -"," st2:simpleStmt -"do" body:seq -"od" {Seq(st, While(e, Seq(body, st2)))};
      repeat: -"repeat" xs:seq -"until" e:!(Expr.parse) {Repeat(xs, e)};
      call: fname:IDENT -"(" args:!(Util.list0)[Expr.parse] -")" {Call(fname, args)};
      return: -"return" e:!(Expr.parse) {Return (Some e)} | -"return" {Return (None)};
      simpleStmt: read | write | assign | skip | ite | whl | sugarfor | repeat | call | return;
      seq: x:simpleStmt -";" xs:seq {Seq(x, xs)} | simpleStmt;
      parse: seq
>>>>>>> fc848bb8
    )

  end

(* Function and procedure definitions *)
module Definition =
  struct

    (* The type for a definition: name, argument list, local variables, body *)
    type t = string * (string list * string list * Stmt.t)

    ostap (
      names: !(Util.list0)[ostap(IDENT)];
      loc: -"local" names | -"" {[]};
      parse: -"fun" fname:IDENT -"(" args:names -")" locals:loc -"{" body:!(Stmt.parse) -"}" {(fname, (args, locals, body))}
    )

  end

(* The top-level definitions *)

(* The top-level syntax category is a pair of definition list and statement (program body) *)
type t = Definition.t list * Stmt.t

(* Top-level evaluator

     eval : t -> int list -> int list

   Takes a program and its input stream, and returns the output stream
*)
let eval (defs, body) i =
  let module M = Map.Make (String) in
  let m          = List.fold_left (fun m ((name, _) as def) -> M.add name def m) M.empty defs in
  let _, _, o, _ =
    Stmt.eval
      (object
<<<<<<< HEAD
         method definition env f args ((st, i, o, r) as conf) =
           try
             let xs, locs, s      =  snd @@ M.find f m in
             let st'              = List.fold_left (fun st (x, a) -> State.update x a st) (State.enter st (xs @ locs)) (List.combine xs args) in
             let st'', i', o', r' = Stmt.eval env (st', i, o, r) Stmt.Skip s in
             (State.leave st'' st, i', o', r')
           with Not_found -> Builtin.eval conf args f
=======
         method definition env f args (st, i, o, r) =
           let xs, locs, s      = snd @@ M.find f m in
           let st'              = List.fold_left (fun st (x, a) -> State.update x a st) (State.enter st (xs @ locs)) (List.combine xs args) in
           let st'', i', o', r' = Stmt.eval env (st', i, o, r) Stmt.Skip s in
           (State.leave st'' st, i', o', r')
>>>>>>> fc848bb8
       end)
      (State.empty, i, [], None)
      Stmt.Skip
      body
  in
  o
(* Top-level parser *)
ostap (
  parse: defs:!(Definition.parse)* body:!(Stmt.parse) {(defs, body)}
)<|MERGE_RESOLUTION|>--- conflicted
+++ resolved
@@ -7,19 +7,18 @@
 open Ostap
 open Combinators
 
-<<<<<<< HEAD
 (* Values *)
 module Value =
   struct
 
     @type t = Int of int | String of string | Array of t list with show
 
-    let to_int = function 
-    | Int n -> n 
+    let to_int = function
+    | Int n -> n
     | _ -> failwith "int value expected"
 
-    let to_string = function 
-    | String s -> s 
+    let to_string = function
+    | String s -> s
     | _ -> failwith "string value expected"
 
     let to_array = function
@@ -34,8 +33,8 @@
     let update_array  a i x = List.init   (List.length a)   (fun j -> if j = i then x else List.nth a j)
 
   end
-       
-=======
+
+
 let b2i x = if x then 1 else 0
 let i2b x = if x = 0 then false else true
 let rec zip lst1 lst2 = match lst1,lst2 with
@@ -43,7 +42,6 @@
   | _, []-> []
   | (x::xs),(y::ys) -> (x,y) :: (zip xs ys)
 
->>>>>>> fc848bb8
 (* States *)
 module State =
   struct
@@ -73,9 +71,7 @@
     let leave (g, _, _) (_, l', sc') = (g, l', sc')
 
   end
-
-<<<<<<< HEAD
-(* Builtins *)
+    (* Builtins *)
 module Builtin =
   struct
 
@@ -88,16 +84,13 @@
                                      | Value.String s -> Value.of_int @@ Char.code s.[i]
                                      | Value.Array  a -> List.nth a i
                                )
-                    )         
+                    )
     | "$length"  -> (st, i, o, Some (Value.of_int (match List.hd args with Value.Array a -> List.length a | Value.String s -> String.length s)))
     | "$array"   -> (st, i, o, Some (Value.of_array args))
     | "isArray"  -> let [a] = args in (st, i, o, Some (Value.of_int @@ match a with Value.Array  _ -> 1 | _ -> 0))
-    | "isString" -> let [a] = args in (st, i, o, Some (Value.of_int @@ match a with Value.String _ -> 1 | _ -> 0))                     
-       
-  end
-    
-=======
->>>>>>> fc848bb8
+    | "isString" -> let [a] = args in (st, i, o, Some (Value.of_int @@ match a with Value.String _ -> 1 | _ -> 0))
+
+  end
 (* Simple expressions: syntax and semantics *)
 module Expr =
   struct
@@ -113,7 +106,7 @@
     (* variable           *) | Var    of string
     (* binary operator    *) | Binop  of string * t * t
     (* element extraction *) | Elem   of t * t
-    (* length             *) | Length of t 
+    (* length             *) | Length of t
     (* function call      *) | Call   of string * t list with show
 
     (* Available binary operators:
@@ -125,13 +118,8 @@
     *)
 
     (* The type of configuration: a state, an input stream, an output stream, an optional value *)
-<<<<<<< HEAD
     type config = State.t * int list * int list * Value.t option
                                                             
-=======
-    type config = State.t * int list * int list * int option
-
->>>>>>> fc848bb8
     (* Expression evaluator
 
           val eval : env -> config -> t -> int * config
@@ -144,22 +132,6 @@
 
        which takes an environment (of the same type), a name of the function, a list of actual parameters and a configuration,
        an returns a pair: the return value for the call and the resulting configuration
-<<<<<<< HEAD
-    *)                                                       
-    let rec eval env ((st, i, o, r) as conf) expr = failwith "Not implemented"
-    and eval_list env conf xs =
-      let vs, (st, i, o, _) =
-        List.fold_left
-          (fun (acc, conf) x ->
-             let (_, _, _, Some v) as conf = eval env conf x in
-             v::acc, conf
-          )
-          ([], conf)
-          xs
-      in
-      (st, i, o, List.rev vs)
-         
-=======
     *)
 
     let parseBinOp op z1 z2 = match op with
@@ -187,22 +159,31 @@
      let ((_, _, _, Some r2) as conf2) = eval env conf  e1 in
      let (s3, i3, o3, Some r3) = eval env conf2 e2 in
      (s3, i3, o3, Some (parseBinOp str r2 r3))
-    | Call (fname, args) -> 
+    | Call (fname, args) ->
      let upd = fun (argVals, conf) e -> let (_, _, _, Some v) as conf = eval env conf e in (v::argVals, conf) in
      let (argVals, conf2) = List.fold_left upd ([], conf) args in
      env#definition env fname (List.rev argVals) conf2
 
->>>>>>> fc848bb8
+    *)
+
+    and eval_list env conf xs =
+      let vs, (st, i, o, _) =
+        List.fold_left
+          (fun (acc, conf) x ->
+             let (_, _, _, Some v) as conf = eval env conf x in
+             v::acc, conf
+          )
+          ([], conf)
+          xs
+      in
+      (st, i, o, List.rev vs)
+
     (* Expression parser. You can use the following terminals:
 
          IDENT   --- a non-empty identifier a-zA-Z[a-zA-Z0-9_]* as a string
          DECIMAL --- a decimal constant [0-9]+ as a string
 
     *)
-<<<<<<< HEAD
-    ostap (                                      
-      parse: empty {failwith "Not implemented"}
-=======
     let bop op x y = Binop (op, x, y)
     ostap (
       const: x:DECIMAL {Const(x)};
@@ -222,7 +203,6 @@
          );
       primary: call | const | var | -"(" expr -")";
       parse: expr | call | const | var
->>>>>>> fc848bb8
     )
 
   end
@@ -232,29 +212,16 @@
   struct
 
     (* The type for statements *)
-<<<<<<< HEAD
     type t =
     (* assignment                       *) | Assign of string * Expr.t list * Expr.t
     (* composition                      *) | Seq    of t * t 
-=======
-    @type t =
-    (* read into the variable           *) | Read   of string
-    (* write the value of an expression *) | Write  of Expr.t
-    (* assignment                       *) | Assign of string * Expr.t
-    (* composition                      *) | Seq    of t * t
->>>>>>> fc848bb8
     (* empty statement                  *) | Skip
     (* conditional                      *) | If     of Expr.t * t * t
     (* loop with a pre-condition        *) | While  of Expr.t * t
     (* loop with a post-condition       *) | Repeat of t * Expr.t
     (* return statement                 *) | Return of Expr.t option
-<<<<<<< HEAD
     (* call a procedure                 *) | Call   of string * Expr.t list
                                                                     
-=======
-    (* call a procedure                 *) | Call   of string * Expr.t list with show
-
->>>>>>> fc848bb8
     (* Statement evaluator
 
          val eval : env -> config -> t -> config
@@ -263,25 +230,6 @@
        environment is the same as for expressions
     *)
 
-<<<<<<< HEAD
-    let update st x v is =
-      let rec update a v = function
-      | []    -> v           
-      | i::tl ->
-          let i = Value.to_int i in
-          (match a with
-           | Value.String s when tl = [] -> Value.String (Value.update_string s i (Char.chr @@ Value.to_int v))
-           | Value.Array a               -> Value.Array  (Value.update_array  a i (update (List.nth a i) v tl))
-          ) 
-      in
-      State.update x (match is with [] -> v | _ -> update (State.eval st x) v is) st
-          
-    let rec eval env ((st, i, o, r) as conf) k stmt = failwith "Not implemented"
-         
-    (* Statement parser *)
-    ostap (
-      parse: empty {failwith "Not implemented"}
-=======
     let metaSeq x y = match y with
     | Skip -> x
     | _    -> Seq (x, y)
@@ -306,10 +254,24 @@
      eval env (s, i, o, None) k br
     | Repeat (xs, e)     -> eval env conf k (Seq(xs, While(Expr.not e, xs)))
     | Call (fname, args) -> eval env (Expr.eval env conf (Expr.Call(fname, args))) Skip k
-    | Return (eOpt)      -> (match eOpt with 
+    | Return (eOpt)      -> (match eOpt with
       | None   -> (s, i, o, None)
       | Some e -> Expr.eval env conf e
      )
+
+
+    let update st x v is =
+      let rec update a v = function
+      | []    -> v
+      | i::tl ->
+          let i = Value.to_int i in
+          (match a with
+           | Value.String s when tl = [] -> Value.String (Value.update_string s i (Char.chr @@ Value.to_int v))
+           | Value.Array a               -> Value.Array  (Value.update_array  a i (update (List.nth a i) v tl))
+          )
+      in
+      State.update x (match is with [] -> v | _ -> update (State.eval st x) v is) st
+
 
     (* Statement parser *)
     ostap (
@@ -327,7 +289,6 @@
       simpleStmt: read | write | assign | skip | ite | whl | sugarfor | repeat | call | return;
       seq: x:simpleStmt -";" xs:seq {Seq(x, xs)} | simpleStmt;
       parse: seq
->>>>>>> fc848bb8
     )
 
   end
@@ -364,7 +325,6 @@
   let _, _, o, _ =
     Stmt.eval
       (object
-<<<<<<< HEAD
          method definition env f args ((st, i, o, r) as conf) =
            try
              let xs, locs, s      =  snd @@ M.find f m in
@@ -372,13 +332,6 @@
              let st'', i', o', r' = Stmt.eval env (st', i, o, r) Stmt.Skip s in
              (State.leave st'' st, i', o', r')
            with Not_found -> Builtin.eval conf args f
-=======
-         method definition env f args (st, i, o, r) =
-           let xs, locs, s      = snd @@ M.find f m in
-           let st'              = List.fold_left (fun st (x, a) -> State.update x a st) (State.enter st (xs @ locs)) (List.combine xs args) in
-           let st'', i', o', r' = Stmt.eval env (st', i, o, r) Stmt.Skip s in
-           (State.leave st'' st, i', o', r')
->>>>>>> fc848bb8
        end)
       (State.empty, i, [], None)
       Stmt.Skip
