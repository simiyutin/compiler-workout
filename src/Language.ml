--- conflicted
+++ resolved
@@ -26,31 +26,11 @@
     let update_part x v s = fun y -> if x = y then v else s y
 
     (* Empty state *)
-<<<<<<< HEAD
-    let empty =
-      let e x = failwith (Printf.sprintf "Undefined variable: %s" x) in
-      {g = e; l = e; scope = []}
-=======
     let empty = (empty_part, empty_part, [])
->>>>>>> a73e9f13
 
     (* Update: non-destructively "modifies" the state s by binding the variable x
        to value v and returns the new state w.r.t. a scope
     *)
-<<<<<<< HEAD
-    let update x v s =
-      let u x v s = fun y -> if x = y then v else s y in
-      if List.mem x s.scope then {s with l = u x v s.l} else {s with g = u x v s.g}
-
-    (* Evals a variable in a state w.r.t. a scope *)
-    let eval s x = (if List.mem x s.scope then s.l else s.g) x
-
-    (* Creates a new scope, based on a given state *)
-    let enter st xs = {empty with g = st.g; scope = xs}
-
-    (* Drops a scope *)
-    let leave st st' = {st' with g = st.g}
-=======
     let update x v (g, l, sc) = if List.mem x sc then (g, update_part x v l, sc) else (update_part x v g, l, sc)
 
     (* Evals a variable in a state w.r.t. a scope *)
@@ -61,7 +41,6 @@
 
     (* Drops a scope. semantic: leave FROM scope TO scope *)
     let leave (g, _, _) (_, l', sc') = (g, l', sc')
->>>>>>> a73e9f13
 
   end
 
@@ -86,25 +65,28 @@
         *, /, %              --- multiplication, division, reminder
     *)
 
-<<<<<<< HEAD
     (* The type of configuration: a state, an input stream, an output stream, an optional value *)
     type config = State.t * int list * int list * int option
-                                                            
+
     (* Expression evaluator
 
           val eval : env -> config -> t -> int * config
 
 
-       Takes an environment, a configuration and an expresion, and returns another configuration. The 
+       Takes an environment, a configuration and an expresion, and returns another configuration. The
        environment supplies the following method
 
            method definition : env -> string -> int list -> config -> config
-=======
-    (* Expression evaluator
-
+
+       which takes an environment (of the same type), a name of the function, a list of actual parameters and a configuration,
+       an returns a pair: the return value for the call and the resulting configuration
+    *)
+    let rec eval env ((st, i, o, r) as conf) expr = failwith "Not implemented"
+
+     (*    FURTHER RESOLVE
           val eval : state -> t -> int
- 
-       Takes a state and an expression, and returns the value of the expression in 
+
+       Takes a state and an expression, and returns the value of the expression in
        the given state.
     *)
 
@@ -129,22 +111,12 @@
         Const(z) -> z
        | Var(x) -> State.eval s x
        | Binop(str, e1, e2) -> parseBinOp str (eval s e1) (eval s e2)
->>>>>>> a73e9f13
-
-       which takes an environment (of the same type), a name of the function, a list of actual parameters and a configuration, 
-       an returns a pair: the return value for the call and the resulting configuration
-    *)                                                       
-    let rec eval env ((st, i, o, r) as conf) expr = failwith "Not implemented"
-         
+*)
     (* Expression parser. You can use the following terminals:
 
          IDENT   --- a non-empty identifier a-zA-Z[a-zA-Z0-9_]* as a string
-<<<<<<< HEAD
-         DECIMAL --- a decimal constant [0-9]+ as a string                                                                                                                  
-=======
          DECIMAL --- a decimal constant [0-9]+ as a string
 
->>>>>>> a73e9f13
     *)
     let bop op x y = Binop (op, x, y)
     ostap (
@@ -184,33 +156,17 @@
     (* loop with a post-condition       *) | Repeat of t * Expr.t
     (* return statement                 *) | Return of Expr.t option
     (* call a procedure                 *) | Call   of string * Expr.t list with show
-<<<<<<< HEAD
-                                                                    
-=======
-
-    (* The type of configuration: a state, an input stream, an output stream *)
-    type config = State.t * int list * int list
-
->>>>>>> a73e9f13
+
     (* Statement evaluator
 
          val eval : env -> config -> t -> config
 
-<<<<<<< HEAD
-       Takes an environment, a configuration and a statement, and returns another configuration. The 
+       Takes an environment, a configuration and a statement, and returns another configuration. The
        environment is the same as for expressions
     *)
     let rec eval env ((st, i, o, r) as conf) k stmt = failwith "Not implemented"
-         
-=======
-       Takes an environment, a configuration and a statement, and returns another configuration. The
-       environment supplies the following method
-
-           method definition : string -> (string list, string list, t)
-
-       which returns a list of formal parameters, local variables, and a body for given definition
-    *)
-
+
+(* FURTHER RESOLVE
     let rec eval env ((s, i, o) as conf) stmt = match stmt with
     | Read(x)       -> (match i with
                        | hd::tl -> (State.update x hd s, tl, o)
@@ -231,8 +187,8 @@
       let entst = List.fold_left upd entst (zip argnames args) in
       let (outst, i, o) = eval env (entst, i, o) body in
       (State.leave outst s), i, o
-
->>>>>>> a73e9f13
+*)
+
     (* Statement parser *)
     ostap (
       read: -"read" -"(" x:IDENT -")" {Read (x)};
@@ -260,20 +216,11 @@
     type t = string * (string list * string list * Stmt.t)
 
     ostap (
-<<<<<<< HEAD
-      arg  : IDENT;
-      parse: %"fun" name:IDENT "(" args:!(Util.list0 arg) ")"
-         locs:(%"local" !(Util.list arg))?
-        "{" body:!(Stmt.parse) "}" {
-        (name, (args, (match locs with None -> [] | Some l -> l), body))
-      }
-=======
       loctl: -"," x:IDENT xs:loctl {x::xs} | -"" {[]};
       loc: -"local" x:IDENT xs:loctl {x::xs} | -"" {[]};
       parse: -"fun" fname:IDENT -"(" args:IDENT* -")" locals:loc -"{" body:!(Stmt.parse) -"}" {(fname, (args, locals, body))}
->>>>>>> a73e9f13
     )
-      
+
   end
 
 (* The top-level definitions *)
@@ -289,8 +236,7 @@
 *)
 let eval (defs, body) i =
   let module M = Map.Make (String) in
-<<<<<<< HEAD
-  let m          = List.fold_left (fun m ((name, _) as def) -> M.add name def m) M.empty defs in  
+  let m          = List.fold_left (fun m ((name, _) as def) -> M.add name def m) M.empty defs in
   let _, _, o, _ =
     Stmt.eval
       (object
@@ -305,18 +251,17 @@
       body
   in
   o
-
-(* Top-level parser *)
-let parse = ostap (!(Definition.parse)* !(Stmt.parse))
-=======
+(* FURTHER RESOLVE (потенциально оставить как есть)
+let eval (defs, body) i =
+  let module M = Map.Make (String) in
   let rec make_map m = function
   | []              -> m
   | (name, signature) :: tl -> make_map (M.add name signature m) tl in
   let m = make_map M.empty defs in
   let _, _, o = Stmt.eval (object method getdef name = M.find name m end) (State.empty, i, []) body in o
 
+*)
 (* Top-level parser *)
 ostap (
   parse: defs:!(Definition.parse)* body:!(Stmt.parse) {(defs, body)}
-)
->>>>>>> a73e9f13
+)