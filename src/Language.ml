--- conflicted
+++ resolved
@@ -5,26 +5,27 @@
 
 (* Opening a library for combinator-based syntax analysis *)
 open Ostap
-<<<<<<< HEAD
-open Combinators
-                         
+
+let b2i x = if x then 1 else 0
+let i2b x = if x = 0 then false else true
+
 (* States *)
 module State =
   struct
-                                                                
+
     (* State: global state, local state, scope variables *)
     type t = {g : string -> int; l : string -> int; scope : string list}
 
     (* Empty state *)
     let empty = failwith "Not implemented"
 
-    (* Update: non-destructively "modifies" the state s by binding the variable x 
+    (* Update: non-destructively "modifies" the state s by binding the variable x
        to value v and returns the new state w.r.t. a scope
     *)
     let update x v s = failwith "Not implemented"
-                                
+
     (* Evals a variable in a state w.r.t. a scope *)
-    let eval s x = failwith "Not implemented" 
+    let eval s x = failwith "Not implemented"
 
     (* Creates a new scope, based on a given state *)
     let enter st xs = failwith "Not implemented"
@@ -33,13 +34,7 @@
     let leave st st' = failwith "Not implemented"
 
   end
-    
-=======
-       
-let b2i x = if x then 1 else 0
-let i2b x = if x = 0 then false else true
-
->>>>>>> c152211d
+
 (* Simple expressions: syntax and semantics *)
 module Expr =
   struct
@@ -59,17 +54,13 @@
         +, -                 --- addition, subtraction
         *, /, %              --- multiplication, division, reminder
     *)
-      
+
     (* Expression evaluator
 
           val eval : state -> t -> int
  
        Takes a state and an expression, and returns the value of the expression in 
        the given state.
-<<<<<<< HEAD
-    *)                                                       
-    let eval st expr = failwith "Not implemented"      
-=======
     *)
 
 
@@ -93,7 +84,6 @@
         Const(z) -> z
        | Var(x) -> s x
        | Binop(str, e1, e2) -> parseBinOp str (eval s e1) (eval s e2)
->>>>>>> c152211d
 
     (* Expression parser. You can use the following terminals:
 
@@ -101,10 +91,6 @@
          DECIMAL --- a decimal constant [0-9]+ as a string
 
     *)
-<<<<<<< HEAD
-    ostap (                                      
-      parse: empty {failwith "Not implemented"}
-=======
     let bop op x y = Binop (op, x, y)
     ostap (
       const: x:DECIMAL {Const(x)};
@@ -123,7 +109,6 @@
          );
       primary: const | var | -"(" expr -")";
       parse: expr | const | var
->>>>>>> c152211d
     )
 
   end
@@ -141,52 +126,36 @@
     (* empty statement                  *) | Skip
     (* conditional                      *) | If     of Expr.t * t * t
     (* loop with a pre-condition        *) | While  of Expr.t * t
-<<<<<<< HEAD
     (* loop with a post-condition       *) | Repeat of t * Expr.t
     (* call a procedure                 *) | Call   of string * Expr.t list with show
-                                                                    
-=======
-    (* loop with a post-condition       *) | Repeat of t * Expr.t  with show
-
->>>>>>> c152211d
+
     (* The type of configuration: a state, an input stream, an output stream *)
-    type config = State.t * int list * int list 
+    type config = State.t * int list * int list
 
     (* Statement evaluator
 
-<<<<<<< HEAD
          val eval : env -> config -> t -> config
-=======
-          val eval : config -> t -> config
->>>>>>> c152211d
-
-       Takes an environment, a configuration and a statement, and returns another configuration. The 
+
+       Takes an environment, a configuration and a statement, and returns another configuration. The
        environment supplies the following method
 
            method definition : string -> (string list, string list, t)
 
        which returns a list of formal parameters, local variables, and a body for given definition
     *)
-<<<<<<< HEAD
-    let eval env ((st, i, o) as conf) stmt = failwith "Not implemented"
-                                
-    (* Statement parser *)
-    ostap (
-      parse: empty {failwith "Not implemented"}
-=======
-    let rec eval ((s, i, o) as conf) stmt = match stmt with
+    let rec eval env ((s, i, o) as conf) stmt = match stmt with
     | Read(x)       -> (match i with
                        | hd::tl -> (Expr.update x hd s, tl, o)
                        | _      -> failwith "trying to read from empty stream")
     | Write(e)       -> (s, i, o @ [Expr.eval s e])
     | Assign(x, e)   -> (Expr.update x (Expr.eval s e) s, i, o)
-    | Seq(st1, st2)  -> eval (eval conf st1) st2
+    | Seq(st1, st2)  -> eval env (eval env conf st1) st2
     | Skip           -> conf
-    | If(e, br1, br2)-> if i2b @@ Expr.eval s e then eval conf br1 else eval conf br2
-    | While(e, xs)   -> if i2b @@ Expr.eval s e then eval conf @@ Seq(xs, stmt) else conf
+    | If(e, br1, br2)-> if i2b @@ Expr.eval s e then eval env conf br1 else eval env conf br2
+    | While(e, xs)   -> if i2b @@ Expr.eval s e then eval env conf @@ Seq(xs, stmt) else conf
     | Repeat(xs, e)  ->
-      let ((s', _, _) as c') = eval conf xs in
-      if i2b @@ Expr.eval s' e then c' else eval c' @@ Repeat(xs, e)
+      let ((s', _, _) as c') = eval env conf xs in
+      if i2b @@ Expr.eval s' e then c' else eval env c' @@ Repeat(xs, e)
 
     (* Statement parser *)
     ostap (
@@ -202,9 +171,8 @@
       simpleStmt: read | write | assign | skip | ite | whl | sugarfor | repeat;
       seq: x:simpleStmt -";" xs:seq {Seq(x, xs)} | simpleStmt;
       parse: seq
->>>>>>> c152211d
     )
-      
+
   end
 
 (* Function and procedure definitions *)
@@ -217,13 +185,13 @@
     ostap (
       parse: empty {failwith "Not implemented"}
     )
-
-  end
-    
+      
+  end
+
 (* The top-level definitions *)
 
 (* The top-level syntax category is a pair of definition list and statement (program body) *)
-type t = Definition.t list * Stmt.t    
+type t = Definition.t list * Stmt.t
 
 (* Top-level evaluator
 
@@ -232,6 +200,10 @@
    Takes a program and its input stream, and returns the output stream
 *)
 let eval (defs, body) i = failwith "Not implemented"
-                                   
+(*
+let eval p i =
+  let _, _, o = Stmt.eval (Expr.empty, i, []) p in o
+*)
+
 (* Top-level parser *)
 let parse = failwith "Not implemented"