(* Opening a library for generic programming (https://github.com/dboulytchev/GT).
   The library provides "@type ..." syntax extension and plugins like show, etc.
*)
open GT

(* Opening a library for combinator-based syntax analysis *)
open Ostap
open Combinators

let b2i x = if x then 1 else 0
let i2b x = if x = 0 then false else true
let rec zip lst1 lst2 = match lst1,lst2 with
  | [],_ -> []
  | _, []-> []
  | (x::xs),(y::ys) -> (x,y) :: (zip xs ys)

(* States *)
module State =
  struct

    (* State: global state, local state, scope variables *)
    type t = {g : string -> int; l : string -> int; scope : string list}

    let empty_part x = failwith (Printf.sprintf "Undefined variable %s" x)

    let update_part x v s = fun y -> if x = y then v else s y

    (* Empty state *)
    let empty = (empty_part, empty_part, [])

    (* Update: non-destructively "modifies" the state s by binding the variable x
       to value v and returns the new state w.r.t. a scope
    *)
    let update x v (g, l, sc) = if List.mem x sc then (g, update_part x v l, sc) else (update_part x v g, l, sc)

    (* Evals a variable in a state w.r.t. a scope *)
    let eval (g, l, sc) x = if List.mem x sc then l x else g x

    (* Creates a new scope, based on a given state *)
    let enter (g, _, _) xs = (g, empty_part, xs)

    (* Drops a scope. semantic: leave FROM scope TO scope *)
    let leave (g, _, _) (_, l', sc') = (g, l', sc')

  end

(* Simple expressions: syntax and semantics *)
module Expr =
  struct
    
    (* The type for expressions. Note, in regular OCaml there is no "@type..." 
       notation, it came from GT. 
    *)
    @type t =
    (* integer constant *) | Const of int
    (* variable         *) | Var   of string
    (* binary operator  *) | Binop of string * t * t
    (* function call    *) | Call  of string * t list with show

    (* Available binary operators:
        !!                   --- disjunction
        &&                   --- conjunction
        ==, !=, <=, <, >=, > --- comparisons
        +, -                 --- addition, subtraction
        *, /, %              --- multiplication, division, reminder
    *)

    (* The type of configuration: a state, an input stream, an output stream, an optional value *)
    type config = State.t * int list * int list * int option

    (* Expression evaluator

          val eval : env -> config -> t -> config


       Takes an environment, a configuration and an expresion, and returns another configuration. The
       environment supplies the following method

           method definition : env -> string -> int list -> config -> config

<<<<<<< HEAD
       which takes an environment (of the same type), a name of the function, a list of actual parameters and a configuration, 
       an returns resulting configuration
    *)                                                       
    let rec eval env ((st, i, o, r) as conf) expr = failwith "Not implemented"
         
=======
       which takes an environment (of the same type), a name of the function, a list of actual parameters and a configuration,
       an returns a pair: the return value for the call and the resulting configuration
    *)

    let parseBinOp op z1 z2 = match op with
    | "+" -> z1 + z2
    | "-" -> z1 - z2
    | "*" -> z1 * z2
    | "/" -> z1 / z2
    | "%" -> z1 mod z2
    | ">" -> b2i (z1 > z2)
    | "<" -> b2i (z1 < z2)
    | ">=" -> b2i (z1 >= z2)
    | "<=" -> b2i (z1 <= z2)
    | "==" -> b2i (z1 = z2)
    | "!=" -> b2i (z1 <> z2)
    | "!!" -> b2i ((i2b z1) || (i2b z2))
    | "&&" -> b2i ((i2b z1) && (i2b z2))
    | _ -> failwith ("unknown__operand:" ^ op)

    let not e = Binop("==", e, Const 0)

    let rec eval env ((s, i, o, r) as conf) expr = match expr with
    | Const (z)           -> (s, i, o, Some z)
    | Var (x)             -> (s, i, o, Some (State.eval s x))
    | Binop (str, e1, e2) ->
     let ((_, _, _, Some r2) as conf2) = eval env conf  e1 in
     let (s3, i3, o3, Some r3) = eval env conf2 e2 in
     (s3, i3, o3, Some (parseBinOp str r2 r3))
    | Call (fname, args) -> 
     let upd = fun (argVals, conf) e -> let (_, _, _, Some v) as conf = eval env conf e in (v::argVals, conf) in
     let (argVals, conf2) = List.fold_left upd ([], conf) args in
     env#definition env fname (List.rev argVals) conf2

>>>>>>> c6c8d2b3
    (* Expression parser. You can use the following terminals:

         IDENT   --- a non-empty identifier a-zA-Z[a-zA-Z0-9_]* as a string
         DECIMAL --- a decimal constant [0-9]+ as a string

    *)
<<<<<<< HEAD
    ostap (                                      
      parse: empty {failwith "Not implemented"}
=======
    let bop op x y = Binop (op, x, y)
    ostap (
      const: x:DECIMAL {Const(x)};
      var: x:IDENT {Var(x)};
      call: fname:IDENT -"(" args:!(Util.list0)[parse] -")" {Call(fname, args)};
      expr:
  	!(Util.expr
           (fun x -> x)
           [|
             `Lefta , [ostap ("!!"), bop "!!"];
             `Lefta , [ostap ("&&"), bop "&&"];
             `Nona , [ostap ("<="), bop "<="; ostap (">="), bop ">="; ostap ("=="), bop "=="; ostap ("!="), bop "!="; ostap ("<"), bop "<"; ostap (">"), bop ">"];
             `Lefta , [ostap ("+"), bop "+"; ostap ("-"), bop "-"];
             `Lefta, [ostap ("*"), bop "*"; ostap ("/"), bop "/"; ostap ("%"), bop "%"];
           |]
           primary
         );
      primary: call | const | var | -"(" expr -")";
      parse: expr | call | const | var
>>>>>>> c6c8d2b3
    )

  end

(* Simple statements: syntax and sematics *)
module Stmt =
  struct

    (* The type for statements *)
    @type t =
    (* read into the variable           *) | Read   of string
    (* write the value of an expression *) | Write  of Expr.t
    (* assignment                       *) | Assign of string * Expr.t
    (* composition                      *) | Seq    of t * t
    (* empty statement                  *) | Skip
    (* conditional                      *) | If     of Expr.t * t * t
    (* loop with a pre-condition        *) | While  of Expr.t * t
    (* loop with a post-condition       *) | Repeat of t * Expr.t
    (* return statement                 *) | Return of Expr.t option
    (* call a procedure                 *) | Call   of string * Expr.t list with show

    (* Statement evaluator

         val eval : env -> config -> t -> config

       Takes an environment, a configuration and a statement, and returns another configuration. The
       environment is the same as for expressions
    *)
<<<<<<< HEAD
    let rec eval env ((st, i, o, r) as conf) k stmt = failwith "Not implemnted"
         
    (* Statement parser *)
    ostap (
      parse: empty {failwith "Not implemented"}
=======

    let metaSeq x y = match y with
    | Skip -> x
    | _    -> Seq (x, y)

    let rec eval env ((s, i, o, r) as conf) k stmt = match stmt with
    | Read(x)            -> eval env (match i with | hd::tl -> (State.update x hd s, tl, o, None) | _ -> failwith "trying to read from empty stream") Skip k
    | Write(e)           ->
     let (s, i, o, Some r) = Expr.eval env conf e in
     eval env (s, i, o @ [r], None) Skip k
    | Assign(x, e)       ->
     let (s, i, o, Some r) = Expr.eval env conf e in
     eval env (State.update x r s, i, o, None) Skip k
    | Seq (st1, st2)     -> eval env conf (metaSeq st2 k) st1
    | Skip -> (match k with | Skip -> conf | _ -> eval env conf Skip k)
    | If (e, br1, br2)   ->
     let (s, i, o, Some r) = Expr.eval env conf e in
     let br = if i2b r then br1 else br2 in
     eval env (s, i, o, None) k br
    | While (e, xs)      ->
     let (s, i, o, Some r) = Expr.eval env conf e in
     let br = if i2b r then Seq(xs, stmt) else Skip in
     eval env (s, i, o, None) k br
    | Repeat (xs, e)     -> eval env conf k (Seq(xs, While(Expr.not e, xs)))
    | Call (fname, args) -> eval env (Expr.eval env conf (Expr.Call(fname, args))) Skip k
    | Return (eOpt)      -> (match eOpt with 
      | None   -> (s, i, o, None)
      | Some e -> Expr.eval env conf e
     )

    (* Statement parser *)
    ostap (
      read: -"read" -"(" x:IDENT -")" {Read (x)};
      write: -"write" -"(" e:!(Expr.parse) -")" {Write (e)};
      assign: x:IDENT -":=" e:!(Expr.parse) {Assign (x, e)};
      skip: -"skip" {Skip};
      ite: -"if" e:!(Expr.parse) -"then" branch1:seq branch2:els -"fi" {If (e, branch1, branch2)};
      els: -"else" branch:seq {branch} | -"elif" e:!(Expr.parse) -"then" branch1:seq branch2:els {If(e, branch1, branch2)} | -"" {Skip};
      whl: -"while" e:!(Expr.parse) -"do" xs:seq -"od" {While (e, xs)};
      sugarfor: -"for" st:simpleStmt -"," e:!(Expr.parse) -"," st2:simpleStmt -"do" body:seq -"od" {Seq(st, While(e, Seq(body, st2)))};
      repeat: -"repeat" xs:seq -"until" e:!(Expr.parse) {Repeat(xs, e)};
      call: fname:IDENT -"(" args:!(Util.list0)[Expr.parse] -")" {Call(fname, args)};
      return: -"return" e:!(Expr.parse) {Return (Some e)} | -"return" {Return (None)};
      simpleStmt: read | write | assign | skip | ite | whl | sugarfor | repeat | call | return;
      seq: x:simpleStmt -";" xs:seq {Seq(x, xs)} | simpleStmt;
      parse: seq
>>>>>>> c6c8d2b3
    )

  end

(* Function and procedure definitions *)
module Definition =
  struct

    (* The type for a definition: name, argument list, local variables, body *)
    type t = string * (string list * string list * Stmt.t)

<<<<<<< HEAD
    ostap (     
      parse: empty {failwith "Not implemented"}
=======
    ostap (
      names: !(Util.list0)[ostap(IDENT)];
      loc: -"local" names | -"" {[]};
      parse: -"fun" fname:IDENT -"(" args:names -")" locals:loc -"{" body:!(Stmt.parse) -"}" {(fname, (args, locals, body))}
>>>>>>> c6c8d2b3
    )

  end

(* The top-level definitions *)

(* The top-level syntax category is a pair of definition list and statement (program body) *)
type t = Definition.t list * Stmt.t

(* Top-level evaluator

     eval : t -> int list -> int list

   Takes a program and its input stream, and returns the output stream
*)
let eval (defs, body) i =
  let module M = Map.Make (String) in
  let m          = List.fold_left (fun m ((name, _) as def) -> M.add name def m) M.empty defs in
  let _, _, o, _ =
    Stmt.eval
      (object
         method definition env f args (st, i, o, r) =
           let xs, locs, s      = snd @@ M.find f m in
           let st'              = List.fold_left (fun st (x, a) -> State.update x a st) (State.enter st (xs @ locs)) (List.combine xs args) in
           let st'', i', o', r' = Stmt.eval env (st', i, o, r) Stmt.Skip s in
           (State.leave st'' st, i', o', r')
       end)
      (State.empty, i, [], None)
      Stmt.Skip
      body
  in
  o
(* Top-level parser *)
ostap (
  parse: defs:!(Definition.parse)* body:!(Stmt.parse) {(defs, body)}
)<|MERGE_RESOLUTION|>--- conflicted
+++ resolved
@@ -70,7 +70,7 @@
 
     (* Expression evaluator
 
-          val eval : env -> config -> t -> config
+          val eval : env -> config -> t -> int * config
 
 
        Takes an environment, a configuration and an expresion, and returns another configuration. The
@@ -78,13 +78,6 @@
 
            method definition : env -> string -> int list -> config -> config
 
-<<<<<<< HEAD
-       which takes an environment (of the same type), a name of the function, a list of actual parameters and a configuration, 
-       an returns resulting configuration
-    *)                                                       
-    let rec eval env ((st, i, o, r) as conf) expr = failwith "Not implemented"
-         
-=======
        which takes an environment (of the same type), a name of the function, a list of actual parameters and a configuration,
        an returns a pair: the return value for the call and the resulting configuration
     *)
@@ -119,17 +112,12 @@
      let (argVals, conf2) = List.fold_left upd ([], conf) args in
      env#definition env fname (List.rev argVals) conf2
 
->>>>>>> c6c8d2b3
     (* Expression parser. You can use the following terminals:
 
          IDENT   --- a non-empty identifier a-zA-Z[a-zA-Z0-9_]* as a string
          DECIMAL --- a decimal constant [0-9]+ as a string
 
     *)
-<<<<<<< HEAD
-    ostap (                                      
-      parse: empty {failwith "Not implemented"}
-=======
     let bop op x y = Binop (op, x, y)
     ostap (
       const: x:DECIMAL {Const(x)};
@@ -149,7 +137,6 @@
          );
       primary: call | const | var | -"(" expr -")";
       parse: expr | call | const | var
->>>>>>> c6c8d2b3
     )
 
   end
@@ -178,13 +165,6 @@
        Takes an environment, a configuration and a statement, and returns another configuration. The
        environment is the same as for expressions
     *)
-<<<<<<< HEAD
-    let rec eval env ((st, i, o, r) as conf) k stmt = failwith "Not implemnted"
-         
-    (* Statement parser *)
-    ostap (
-      parse: empty {failwith "Not implemented"}
-=======
 
     let metaSeq x y = match y with
     | Skip -> x
@@ -231,7 +211,6 @@
       simpleStmt: read | write | assign | skip | ite | whl | sugarfor | repeat | call | return;
       seq: x:simpleStmt -";" xs:seq {Seq(x, xs)} | simpleStmt;
       parse: seq
->>>>>>> c6c8d2b3
     )
 
   end
@@ -243,15 +222,10 @@
     (* The type for a definition: name, argument list, local variables, body *)
     type t = string * (string list * string list * Stmt.t)
 
-<<<<<<< HEAD
-    ostap (     
-      parse: empty {failwith "Not implemented"}
-=======
     ostap (
       names: !(Util.list0)[ostap(IDENT)];
       loc: -"local" names | -"" {[]};
       parse: -"fun" fname:IDENT -"(" args:names -")" locals:loc -"{" body:!(Stmt.parse) -"}" {(fname, (args, locals, body))}
->>>>>>> c6c8d2b3
     )
 
   end
