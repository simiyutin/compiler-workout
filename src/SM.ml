open GT       
open Language
       
(* The type for the stack machine instructions *)
@type insn =
(* binary operator                 *) | BINOP of string
(* put a constant on the stack     *) | CONST of int                 
(* read to stack                   *) | READ
(* write from stack                *) | WRITE
(* load a variable to the stack    *) | LD    of string
(* store a variable from the stack *) | ST    of string
(* a label                         *) | LABEL of string
(* unconditional jump              *) | JMP   of string                                                                                                                
(* conditional jump                *) | CJMP  of string * string with show
                                                   
(* The type for the stack machine program *)                                                               
type prg = insn list

(* The type for the stack machine configuration: a stack and a configuration from statement
   interpreter
 *)
type config = int list * Stmt.config

(* Stack machine interpreter

     val eval : env -> config -> prg -> config

<<<<<<< HEAD
   Takes an environment, a configuration and a program, and returns a configuration as a result. The
   environment is used to locate a label to jump to (via method env#labeled <label_name>)
*)                         
let rec eval env conf prog = failwith "Not yet implemented"
=======
   Takes a configuration and a program, and returns a configuration as a result
 *)                         
let handleBinOp op (stack, conf) = match stack with
  | h::hs::hss -> ((Language.Expr.parseBinOp op h hs)::hss, conf)
  | _          -> failwith "stack is too small"

let handleConst i (stack, conf) = (i::stack, conf)

let handleRead (stack, conf) = match conf with
  | (s, h::hs, o) -> (h::stack, (s, hs, o))
  | _             -> failwith "cannot read from empty input stream"

let handleWrite (stack, (s, i, o)) = match stack with
  | h::hs -> (hs, (s, i, o@[h]))
  | _     -> failwith "stack is too small"

let handleLoad x (stack, (s, i, o)) = (s x::stack, (s, i, o))

let handleStore x (stack, (s, i, o)) = match stack with
  | h::hs -> (hs, (Language.Expr.update x h s, i, o))
  | _     -> failwith "stack is too small"

let rec eval conf prg = match prg with
  | [] -> conf
  | hd::tl -> ( match hd with
        | BINOP(op) -> eval (handleBinOp op conf) tl
        | CONST(i)  -> eval (handleConst i conf) tl
        | READ      -> eval (handleRead conf) tl
        | WRITE     -> eval (handleWrite conf) tl
        | LD(x)     -> eval (handleLoad x conf) tl
        | ST(x)     -> eval (handleStore x conf) tl
  )
>>>>>>> 4d085a2b

(* Top-level evaluation

     val run : prg -> int list -> int list

   Takes an input stream, a program, and returns an output stream this program calculates
*)
let run p i =
  let module M = Map.Make (String) in
  let rec make_map m = function
  | []              -> m
  | (LABEL l) :: tl -> make_map (M.add l tl m) tl
  | _ :: tl         -> make_map m tl
  in
  let m = make_map M.empty p in
  let (_, (_, _, o)) = eval (object method labeled l = M.find l m end) ([], (Expr.empty, i, [])) p in o

(* Stack machine compiler

     val compile : Language.Stmt.t -> prg

   Takes a program in the source language and returns an equivalent program for the
   stack machine
<<<<<<< HEAD
*)
let compile p = failwith "Not yet implemented"
=======
 *)
let rec compileExpr pg e = match e with
         Language.Expr.Const(z)           -> pg@[CONST z]
       | Language.Expr.Var(x)             -> pg@[LD x]
       | Language.Expr.Binop(str, e1, e2) -> pg@(compileExpr [] e2)@(compileExpr [] e1)@[BINOP str]

let rec compileStmt pg stmt = match stmt with
   (* read to stack and store it to variable *)
    | Language.Stmt.Read(x)       -> pg@[READ]@[ST x]
   (* evaluate expression and write from stack *)
    | Language.Stmt.Write(e)      -> pg@compileExpr [] e@[WRITE]
   (* evaluate expression and store it to variable *)
    | Language.Stmt.Assign(x, e)  -> pg@compileExpr [] e@[ST x]
   (* concatenate programs recursively *)
    | Language.Stmt.Seq(st1, st2) -> pg@compileStmt [] st1@compileStmt [] st2

let compile stmt = compileStmt [] stmt

                         
>>>>>>> 4d085a2b
<|MERGE_RESOLUTION|>--- conflicted
+++ resolved
@@ -10,9 +10,9 @@
 (* load a variable to the stack    *) | LD    of string
 (* store a variable from the stack *) | ST    of string
 (* a label                         *) | LABEL of string
-(* unconditional jump              *) | JMP   of string                                                                                                                
+(* unconditional jump              *) | JMP   of string
 (* conditional jump                *) | CJMP  of string * string with show
-                                                   
+
 (* The type for the stack machine program *)                                                               
 type prg = insn list
 
@@ -25,14 +25,9 @@
 
      val eval : env -> config -> prg -> config
 
-<<<<<<< HEAD
    Takes an environment, a configuration and a program, and returns a configuration as a result. The
    environment is used to locate a label to jump to (via method env#labeled <label_name>)
-*)                         
-let rec eval env conf prog = failwith "Not yet implemented"
-=======
-   Takes a configuration and a program, and returns a configuration as a result
- *)                         
+ *)
 let handleBinOp op (stack, conf) = match stack with
   | h::hs::hss -> ((Language.Expr.parseBinOp op h hs)::hss, conf)
   | _          -> failwith "stack is too small"
@@ -53,23 +48,37 @@
   | h::hs -> (hs, (Language.Expr.update x h s, i, o))
   | _     -> failwith "stack is too small"
 
-let rec eval conf prg = match prg with
+let pop2 (stack, conf) = match stack with
+  | _::_::tl -> (tl, conf)
+  | _        -> failwith("pop2: stack is too small")
+
+let condition suff (stack, conf) = match stack with
+  | h::hs::hss -> (match suff with
+
+    | "e" -> h = hs
+    | _   -> failwith "unimplemented operation"
+  )
+  | _          -> failwith "condition: stack is too small"
+
+let rec eval env conf prg = match prg with
   | [] -> conf
   | hd::tl -> ( match hd with
-        | BINOP(op) -> eval (handleBinOp op conf) tl
-        | CONST(i)  -> eval (handleConst i conf) tl
-        | READ      -> eval (handleRead conf) tl
-        | WRITE     -> eval (handleWrite conf) tl
-        | LD(x)     -> eval (handleLoad x conf) tl
-        | ST(x)     -> eval (handleStore x conf) tl
+        | BINOP(op) -> eval env (handleBinOp op conf) tl
+        | CONST(i)  -> eval env (handleConst i conf) tl
+        | READ      -> eval env (handleRead conf) tl
+        | WRITE     -> eval env (handleWrite conf) tl
+        | LD(x)     -> eval env (handleLoad x conf) tl
+        | ST(x)     -> eval env (handleStore x conf) tl
+        | LABEL(x)  -> eval env conf tl
+        | JMP(x)    -> eval env conf @@ env#labeled x
+        | CJMP(s, x)-> if condition s conf then eval env (pop2 conf) @@ env#labeled x else eval env (pop2 conf) tl
   )
->>>>>>> 4d085a2b
 
 (* Top-level evaluation
 
      val run : prg -> int list -> int list
 
-   Takes an input stream, a program, and returns an output stream this program calculates
+   Takes a program, an input stream, and returns an output stream this program calculates
 *)
 let run p i =
   let module M = Map.Make (String) in
@@ -87,15 +96,21 @@
 
    Takes a program in the source language and returns an equivalent program for the
    stack machine
-<<<<<<< HEAD
-*)
-let compile p = failwith "Not yet implemented"
-=======
  *)
 let rec compileExpr pg e = match e with
          Language.Expr.Const(z)           -> pg@[CONST z]
        | Language.Expr.Var(x)             -> pg@[LD x]
        | Language.Expr.Binop(str, e1, e2) -> pg@(compileExpr [] e2)@(compileExpr [] e1)@[BINOP str]
+
+let freshName : string -> string =
+  let module M = Map.Make (String) in
+  let counters = ref M.empty in
+  fun prefix ->
+    if not (M.mem prefix !counters) then
+      counters := M.add prefix 0 !counters;
+    let n = M.find prefix !counters in
+    counters := M.add prefix (n + 1) !counters;
+    Printf.sprintf "%s_%d" prefix n
 
 let rec compileStmt pg stmt = match stmt with
    (* read to stack and store it to variable *)
@@ -106,8 +121,15 @@
     | Language.Stmt.Assign(x, e)  -> pg@compileExpr [] e@[ST x]
    (* concatenate programs recursively *)
     | Language.Stmt.Seq(st1, st2) -> pg@compileStmt [] st1@compileStmt [] st2
+    | Language.Stmt.Skip          -> pg
+    | Language.Stmt.If(e, b1, b2) ->
+      let endlabel = freshName "end" in
+      let elselabel = freshName "b2"  in
+      pg@compileExpr [] e@[CONST(0); CJMP("e", elselabel)]@compileStmt [] b1@[JMP(endlabel); LABEL(elselabel)]@compileStmt [] b2@[LABEL(endlabel)]
+    | Language.Stmt.While(e, st)  ->
+      let beginlabel = freshName "begin" in
+      let endlabel   = freshName "end" in
+      pg@[LABEL(beginlabel)]@compileExpr [] e@[CONST(0); CJMP("e", endlabel)]@compileStmt [] st@[JMP(beginlabel); LABEL(endlabel)]
 
 let compile stmt = compileStmt [] stmt
 
-                         
->>>>>>> 4d085a2b
