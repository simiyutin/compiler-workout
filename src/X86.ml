(* X86 codegeneration interface *)

(* The registers: *)
let regs = [|"%ebx"; "%ecx"; "%esi"; "%edi"; "%eax"; "%edx"; "%ebp"; "%esp"|]

(* We can not freely operate with all register; only 3 by now *)                    
let num_of_regs = Array.length regs - 5

(* We need to know the word size to calculate offsets correctly *)
let word_size = 4

(* We need to distinguish the following operand types: *)
type opnd = 
| R of int     (* hard register                    *)
| S of int     (* a position on the hardware stack *)
| M of string  (* a named memory location          *)
| L of int     (* an immediate operand             *)

(* For convenience we define the following synonyms for the registers: *)         
let ebx = R 0
let ecx = R 1
let esi = R 2
let edi = R 3
let eax = R 4
let edx = R 5
let ebp = R 6
let esp = R 7

(* Now x86 instruction (we do not need all of them): *)
type instr =
(* copies a value from the first to the second operand  *) | Mov   of opnd * opnd
(* makes a binary operation; note, the first operand    *) | Binop of string * opnd * opnd
(* designates x86 operator, not the source language one *)
(* x86 integer division, see instruction set reference  *) | IDiv  of opnd
(* see instruction set reference                        *) | Cltd
(* sets a value from flags; the first operand is the    *) | Set   of string * string
(* suffix, which determines the value being set, the    *)                     
(* the second --- (sub)register name                    *)
(* pushes the operand on the hardware stack             *) | Push  of opnd
(* pops from the hardware stack to the operand          *) | Pop   of opnd
(* call a function by a name                            *) | Call  of string
(* returns from a function                              *) | Ret
(* a label in the code                                  *) | Label of string
(* a conditional jump                                   *) | CJmp  of string * string
(* a non-conditional jump                               *) | Jmp   of string
(* directive                                            *) | Meta  of string
                                                                            
(* Instruction printer *)
let show instr =
  let binop = function
  | "+"   -> "addl"
  | "-"   -> "subl"
  | "*"   -> "imull"
  | "&&"  -> "andl"
  | "!!"  -> "orl" 
  | "^"   -> "xorl"
  | "cmp" -> "cmpl"
  | _     -> failwith "unknown binary operator"
  in
  let opnd = function
  | R i -> regs.(i)
  | S i -> if i >= 0
           then Printf.sprintf "-%d(%%ebp)" ((i+1) * word_size)
           else Printf.sprintf "%d(%%ebp)"  (8+(-i-1) * word_size)
  | M x -> x
  | L i -> Printf.sprintf "$%d" i
  in
  match instr with
  | Cltd               -> "\tcltd"
  | Set   (suf, s)     -> Printf.sprintf "\tset%s\t%s"     suf s
  | IDiv   s1          -> Printf.sprintf "\tidivl\t%s"     (opnd s1)
  | Binop (op, s1, s2) -> Printf.sprintf "\t%s\t%s,\t%s"   (binop op) (opnd s1) (opnd s2)
  | Mov   (s1, s2)     -> Printf.sprintf "\tmovl\t%s,\t%s" (opnd s1) (opnd s2)
  | Push   s           -> Printf.sprintf "\tpushl\t%s"     (opnd s)
  | Pop    s           -> Printf.sprintf "\tpopl\t%s"      (opnd s)
  | Ret                -> "\tret"
  | Call   p           -> Printf.sprintf "\tcall\t%s" p
  | Label  l           -> Printf.sprintf "%s:\n" l
  | Jmp    l           -> Printf.sprintf "\tjmp\t%s" l
  | CJmp  (s , l)      -> Printf.sprintf "\tj%s\t%s" s l
  | Meta   s           -> Printf.sprintf "%s\n" s

(* Opening stack machine to use instructions without fully qualified names *)
open SM

(* Symbolic stack machine evaluator

     compile : env -> prg -> env * instr list

   Take an environment, a stack machine program, and returns a pair --- the updated environment and the list
   of x86 instructions
*)
let compile env code =
  let suffix = function
  | "<"  -> "l"
  | "<=" -> "le"
  | "==" -> "e"
  | "!=" -> "ne"
  | ">=" -> "ge"
  | ">"  -> "g"
  | _    -> failwith "unknown operator"	
  in
  let rec compile' env scode =    
    let on_stack = function S _ -> true | _ -> false in
    let call env f n p =
      let f =
        match f.[0] with '.' -> "B" ^ String.sub f 1 (String.length f - 1) | _ -> f
      in
      let pushr, popr =
        List.split @@ List.map (fun r -> (Push r, Pop r)) (env#live_registers n)
      in
      let env, code =
        if n = 0
        then env, pushr @ [Call f] @ (List.rev popr)
        else
          let rec push_args env acc = function
          | 0 -> env, acc
          | n -> let x, env = env#pop in
                 push_args env ((Push x)::acc) (n-1)
          in
          let env, pushs = push_args env [] n in
          let pushs      =
            match f with
            | "Barray" -> List.rev @@ (Push (L n))     :: pushs
            | "Bsta"   ->
               let x::v::is = List.rev pushs in               
               is @ [x; v] @ [Push (L (n-2))]
            | _  -> List.rev pushs 
          in
<<<<<<< HEAD
          env, pushr @ pushs @ [Call f; Binop ("+", L (n*4), esp)] @ (List.rev popr)
=======
          env, pushr @ pushs @ [Call f; Binop ("+", L (n * word_size), esp)] @ (List.rev popr)
>>>>>>> c49110b9
      in
      (if p then env, code else let y, env = env#allocate in env, code @ [Mov (eax, y)])
    in
    match scode with
    | [] -> env, []
    | instr :: scode' ->
        let env', code' =
          match instr with
  	  | CONST n ->
             let s, env' = env#allocate in
	     (env', [Mov (L n, s)])
               
          | STRING s ->
             let s, env = env#string s in
             let l, env = env#allocate in
             let env, call = call env ".string" 1 false in
             (env, Mov (M ("$" ^ s), l) :: call)
             
	  | LD x ->
             let s, env' = (env#global x)#allocate in
             env',
	     (match s with
	      | S _ | M _ -> [Mov (env'#loc x, eax); Mov (eax, s)]
	      | _         -> [Mov (env'#loc x, s)]
	     )               
          | STA (x, n) ->
             let s, env = (env#global x)#allocate in
             let push =
               match s with
               | S _ | M _ -> [Mov (env#loc x, eax); Mov (eax, s)]
	       | _         -> [Mov (env#loc x, s)]
             in
             let env, code = call env ".sta" (n+2) true in
             env, push @ code
	  | ST x ->
	     let s, env' = (env#global x)#pop in
             env',
             (match s with
              | S _ | M _ -> [Mov (s, eax); Mov (eax, env'#loc x)]
              | _         -> [Mov (s, env'#loc x)]
	     )
          | BINOP op ->
	     let x, y, env' = env#pop2 in
             env'#push y,
             (match op with
	      | "/" | "%" ->
                 [Mov (y, eax);
                  Cltd;
                  IDiv x;
                  Mov ((match op with "/" -> eax | _ -> edx), y)
                 ]
              | "<" | "<=" | "==" | "!=" | ">=" | ">" ->
                 (match x with
                  | M _ | S _ ->
                     [Binop ("^", eax, eax);
                      Mov   (x, edx);
                      Binop ("cmp", edx, y);
                      Set   (suffix op, "%al");
                      Mov   (eax, y)
                     ]
                  | _ ->
                     [Binop ("^"  , eax, eax);
                      Binop ("cmp", x, y);
                      Set   (suffix op, "%al");
                      Mov   (eax, y)
                     ]
                 )
              | "*" ->
                 if on_stack x && on_stack y 
		 then [Mov (y, eax); Binop (op, x, eax); Mov (eax, y)]
                 else [Binop (op, x, y)]
	      | "&&" ->
		 [Mov   (x, eax);
		  Binop (op, x, eax);
		  Mov   (L 0, eax);
		  Set   ("ne", "%al");
                  
		  Mov   (y, edx);
		  Binop (op, y, edx);
		  Mov   (L 0, edx);
		  Set   ("ne", "%dl");
                  
                  Binop (op, edx, eax);
		  Set   ("ne", "%al");
                  
		  Mov   (eax, y)
                 ]		   
	      | "!!" ->
		 [Mov   (y, eax);
		  Binop (op, x, eax);
                  Mov   (L 0, eax);
		  Set   ("ne", "%al");
		  Mov   (eax, y)
                 ]		   
	      | _   ->
                 if on_stack x && on_stack y 
                 then [Mov   (x, eax); Binop (op, eax, y)]
                 else [Binop (op, x, y)]
             )
          | LABEL s     -> env, [Label s]
	  | JMP   l     -> env, [Jmp l]
          | CJMP (s, l) ->
              let x, env = env#pop in
              env, [Binop ("cmp", L 0, x); CJmp  (s, l)]
                     
          | BEGIN (f, a, l) ->
             let env = env#enter f a l in
             env, [Push ebp; Mov (esp, ebp); Binop ("-", M ("$" ^ env#lsize), esp)]
                            
          | END ->             
             env, [Label env#epilogue;
                   Mov (ebp, esp);
                   Pop ebp;
                   Ret;
                   Meta (Printf.sprintf "\t.set\t%s,\t%d" env#lsize (env#allocated * word_size))
                  ]
                    
          | RET b ->
             if b
             then let x, env = env#pop in env, [Mov (x, eax); Jmp env#epilogue]
             else env, [Jmp env#epilogue]
             
          | CALL (f, n, p) -> call env f n p
        in
        let env'', code'' = compile' env' scode' in
	env'', code' @ code''
  in
  compile' env code

(* A set of strings *)           
module S = Set.Make (String)

(* A map indexed by strings *)
module M = Map.Make (String)

(* Environment implementation *)
<<<<<<< HEAD
let make_assoc l = List.combine l (List.init (List.length l) (fun x -> x))
=======
let make_assoc l = List.combine l (Language.init_list (List.length l) (fun x -> x))
>>>>>>> c49110b9
                     
class env =
  object (self)
    val globals     = S.empty (* a set of global variables         *)
    val stringm     = M.empty (* a string map                      *)
    val scount      = 0       (* string count                      *)
    val stack_slots = 0       (* maximal number of stack positions *)
    val stack       = []      (* symbolic stack                    *)
    val args        = []      (* function arguments                *)
    val locals      = []      (* function local variables          *)
    val fname       = ""      (* function name                     *)
                        
    (* gets a name for a global variable *)
    method loc x =
      try S (- (List.assoc x args)  -  1)
      with Not_found ->  
        try S (List.assoc x locals) with Not_found -> M ("global_" ^ x)
        
    (* allocates a fresh position on a symbolic stack *)
    method allocate =    
      let x, n =
	let rec allocate' = function
	| []                            -> ebx     , 0
	| (S n)::_                      -> S (n+1) , n+2
	| (R n)::_ when n < num_of_regs -> R (n+1) , stack_slots
        | (M _)::s                      -> allocate' s
	| _                             -> S 0     , 1
	in
	allocate' stack
      in
      x, {< stack_slots = max n stack_slots; stack = x::stack >}

    (* pushes an operand to the symbolic stack *)
    method push y = {< stack = y::stack >}

    (* pops one operand from the symbolic stack *)
    method pop = let x::stack' = stack in x, {< stack = stack' >}

    (* pops two operands from the symbolic stack *)
    method pop2 = let x::y::stack' = stack in x, y, {< stack = stack' >}

    (* registers a global variable in the environment *)
    method global x  = {< globals = S.add ("global_" ^ x) globals >}

    (* registers a string constant *)
    method string x =
      try M.find x stringm, self
      with Not_found ->
        let y = Printf.sprintf "string_%d" scount in
        let m = M.add x y stringm in
        y, {< scount = scount + 1; stringm = m>}
                       
    (* gets all global variables *)      
    method globals = S.elements globals

    (* gets all string definitions *)      
    method strings = M.bindings stringm

    (* gets a number of stack positions allocated *)
    method allocated = stack_slots                                
                                
    (* enters a function *)
    method enter f a l =
      {< stack_slots = List.length l; stack = []; locals = make_assoc l; args = make_assoc a; fname = f >}

    (* returns a label for the epilogue *)
    method epilogue = Printf.sprintf "L%s_epilogue" fname
                                     
    (* returns a name for local size meta-symbol *)
    method lsize = Printf.sprintf "L%s_SIZE" fname

    (* returns a list of live registers *)
    method live_registers depth =
      let rec inner d acc = function
      | []             -> acc
      | (R _ as r)::tl -> inner (d+1) (if d >= depth then (r::acc) else acc) tl
      | _::tl          -> inner (d+1) acc tl
      in
      inner 0 [] stack
       
  end
  
(* Generates an assembler text for a program: first compiles the program into
   the stack code, then generates x86 assember code, then prints the assembler file
*)
let genasm (ds, stmt) =
  let stmt = Language.Stmt.Seq (stmt, Language.Stmt.Return (Some (Language.Expr.Const 0))) in
  let env, code =
    compile
      (new env)
      ((LABEL "main") :: (BEGIN ("main", [], [])) :: SM.compile (ds, stmt))
  in
  let data = Meta "\t.data" :: (List.map (fun s      -> Meta (Printf.sprintf "%s:\t.int\t0"         s  )) env#globals) @
                               (List.map (fun (s, v) -> Meta (Printf.sprintf "%s:\t.string\t\"%s\"" v s)) env#strings) in 
  let asm = Buffer.create 1024 in
  List.iter
    (fun i -> Buffer.add_string asm (Printf.sprintf "%s\n" @@ show i))
    (data @ [Meta "\t.text"; Meta "\t.globl\tmain"] @ code);
  Buffer.contents asm

(* Builds a program: generates the assembler file and compiles it with the gcc toolchain *)
let build prog name =
  let outf = open_out (Printf.sprintf "%s.s" name) in
  Printf.fprintf outf "%s" (genasm prog);
  close_out outf;
  let inc = try Sys.getenv "RC_RUNTIME" with _ -> "../runtime" in
  Sys.command (Printf.sprintf "gcc -m32 -o %s %s/runtime.o %s.s" name inc name)
 <|MERGE_RESOLUTION|>--- conflicted
+++ resolved
@@ -127,11 +127,7 @@
                is @ [x; v] @ [Push (L (n-2))]
             | _  -> List.rev pushs 
           in
-<<<<<<< HEAD
-          env, pushr @ pushs @ [Call f; Binop ("+", L (n*4), esp)] @ (List.rev popr)
-=======
           env, pushr @ pushs @ [Call f; Binop ("+", L (n * word_size), esp)] @ (List.rev popr)
->>>>>>> c49110b9
       in
       (if p then env, code else let y, env = env#allocate in env, code @ [Mov (eax, y)])
     in
@@ -268,11 +264,7 @@
 module M = Map.Make (String)
 
 (* Environment implementation *)
-<<<<<<< HEAD
-let make_assoc l = List.combine l (List.init (List.length l) (fun x -> x))
-=======
 let make_assoc l = List.combine l (Language.init_list (List.length l) (fun x -> x))
->>>>>>> c49110b9
                      
 class env =
   object (self)
