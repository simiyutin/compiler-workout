(* X86 codegeneration interface *)

(* The registers: *)
let regs = [|"%ebx"; "%ecx"; "%esi"; "%edi"; "%eax"; "%edx"; "%ebp"; "%esp"|]

(* We can not freely operate with all register; only 3 by now *)                    
let num_of_regs = Array.length regs - 5

(* We need to know the word size to calculate offsets correctly *)
let word_size = 4

(* We need to distinguish the following operand types: *)
type opnd = 
| R of int     (* hard register                    *)
| S of int     (* a position on the hardware stack *)
| M of string  (* a named memory location          *)
| L of int     (* an immediate operand             *)

(* For convenience we define the following synonyms for the registers: *)         
let ebx = R 0
let ecx = R 1
let esi = R 2
let edi = R 3
let eax = R 4
let edx = R 5
let ebp = R 6
let esp = R 7

(* Now x86 instruction (we do not need all of them): *)
type instr =
(* copies a value from the first to the second operand  *) | Mov   of opnd * opnd
(* makes a binary operation; note, the first operand    *) | Binop of string * opnd * opnd
(* designates x86 operator, not the source language one *)
(* x86 integer division, see instruction set reference  *) | IDiv  of opnd
(* see instruction set reference                        *) | Cltd
(* sets a value from flags; the first operand is the    *) | Set   of string * string
(* suffix, which determines the value being set, the    *)                     
(* the second --- (sub)register name                    *)
(* pushes the operand on the hardware stack             *) | Push  of opnd
(* pops from the hardware stack to the operand          *) | Pop   of opnd
(* call a function by a name                            *) | Call  of string
(* returns from a function                              *) | Ret
(* a label in the code                                  *) | Label of string
(* a conditional jump                                   *) | CJmp  of string * string
(* a non-conditional jump                               *) | Jmp   of string
(* directive                                            *) | Meta  of string
(* .set directive                                       *) | MetaSet  of string * int

(* Instruction printer *)
let show instr =
  let binop = function
  | "+"   -> "addl"
  | "-"   -> "subl"
  | "*"   -> "imull"
  | "&&"  -> "andl"
  | "!!"  -> "orl" 
  | "^"   -> "xorl"
  | "cmp" -> "cmpl"
  | _     -> failwith "unknown binary operator"
  in
  let opnd = function
  | R i -> regs.(i)
  | S i -> if i >= 0
           then Printf.sprintf "-%d(%%ebp)" ((i+1) * word_size)
           else Printf.sprintf "%d(%%ebp)"  (8+(-i-1) * word_size)
  | M x -> x
  | L i -> Printf.sprintf "$%d" i
  in
  match instr with
  | Cltd               -> "\tcltd"
  | Set   (suf, s)     -> Printf.sprintf "\tset%s\t%s"     suf s
  | IDiv   s1          -> Printf.sprintf "\tidivl\t%s"     (opnd s1)
  | Binop (op, s1, s2) -> Printf.sprintf "\t%s\t%s,\t%s"   (binop op) (opnd s1) (opnd s2)
  | Mov   (s1, s2)     -> Printf.sprintf "\tmovl\t%s,\t%s" (opnd s1) (opnd s2)
  | Push   s           -> Printf.sprintf "\tpushl\t%s"     (opnd s)
  | Pop    s           -> Printf.sprintf "\tpopl\t%s"      (opnd s)
  | Ret                -> "\tret"
  | Call   p           -> Printf.sprintf "\tcall\t%s" p
  | Label  l           -> Printf.sprintf "%s:\n" l
  | Jmp    l           -> Printf.sprintf "\tjmp\t%s" l
  | CJmp  (s , l)      -> Printf.sprintf "\tj%s\t%s" s l
  | Meta   s           -> Printf.sprintf "%s\n" s
  | MetaSet(s, d)      -> Printf.sprintf "\t.set\t%s,\t%d" s d

(* Opening stack machine to use instructions without fully qualified names *)
open SM

(* Symbolic stack machine evaluator

     compile : env -> prg -> env * instr list

   Take an environment, a stack machine program, and returns a pair --- the updated environment and the list
   of x86 instructions
*)
<<<<<<< HEAD
let compile env code =
  let suffix = function
  | "<"  -> "l"
  | "<=" -> "le"
  | "==" -> "e"
  | "!=" -> "ne"
  | ">=" -> "ge"
  | ">"  -> "g"
  | _    -> failwith "unknown operator"	
  in
  let rec compile' env scode = failwith "Not implemented" in
  compile' env code
=======

(* def: symbolic stack === [regs..][real stack..] *)
(* destination: второй операнд *)
(* семантика прибавь/вычти первый операнд ко/из второго операнда *)
let ensureFstReg codeProducer env =
  let fst, snd, env = env#pop2 in
  let _, env        = env#allocate in
  match fst with
| S _ -> (env, Mov(fst, eax) :: codeProducer eax snd)
| R _ -> (env, codeProducer fst snd)
| _ -> failwith "unexpected addressing mode"

let handleSimpleInstr instr env =
  let codeProducer = fun fst snd -> [Binop(instr, snd, fst); Mov(fst, snd)] in
  ensureFstReg codeProducer env

let handleDivInstr instr env outputReg =
  let fst, snd, env = env#pop2 in
  let _, env        = env#allocate in
  (env, [Mov(fst, eax); Cltd; IDiv(snd); Mov(outputReg, snd)])

let handleComparisonInstr instr env =
  let codeProducer = fun fst snd -> [Binop("cmp", snd, fst); Mov(L 0, eax); Set(instr, "%AL"); Mov(eax, snd)] in
  ensureFstReg codeProducer env

let i2b2 env =
  let fst, snd, _ = env#pop2 in
  let zero, env   = env#allocate in
  let env, cmpCode = handleComparisonInstr "NE" env in
  let swap = [Mov(fst, eax); Mov(snd, edx); Mov(eax, snd); Mov(edx, fst)] in
  (env, [Mov(L 0, zero)] @ cmpCode @ swap @ cmpCode @ swap)

let handleBooleanInstr instr env =
  let env, convertCode = i2b2 env in
  let env, code    = handleSimpleInstr instr env in
  (env, convertCode @ code)

let compileBinopInstr instr env = match instr with
| "+" -> handleSimpleInstr "+" env
| "-" -> handleSimpleInstr "-" env
| "*" -> handleSimpleInstr "*" env
| "/" -> handleDivInstr "/" env eax
| "%" -> handleDivInstr "%" env edx
| ">" -> handleComparisonInstr "G" env
| "<" -> handleComparisonInstr "L" env
| ">="-> handleComparisonInstr "GE" env
| "<="-> handleComparisonInstr "LE" env
| "=="-> handleComparisonInstr "E" env
| "!="-> handleComparisonInstr "NE" env
| "!!"-> handleBooleanInstr "!!" env
| "&&"-> handleBooleanInstr "&&" env
| _ -> failwith ("unknown__operand:" ^ instr)

let compileInstr instr env = match instr with
| CONST(n)   -> let s, env = env#allocate in (env, [Mov(L n, s)])
| WRITE      -> let s, env = env#pop in (env, [Push s; Call "Lwrite"; Pop eax])
| READ       -> let s, env = env#allocate in (env, [Call "Lread"; Mov(eax, s)])
| LD(x)      -> let s, env = env#allocate in (env, [Mov (env#loc x, eax); Mov (eax, s)])
| ST(x)      -> (
                 let v = env#loc x in
                 let env = match v with
                  | M _ -> env#global x
                  | _ -> env in
                 let s, env = env#pop in
                 (env, [Mov (s, eax); Mov (eax, v)])
                )
| BINOP(x)  -> compileBinopInstr x env
| LABEL(x)  -> (env, [Label(x)])
| JMP(x)    -> (env, [Jmp(x)])
| CJMP(s, x)-> let fst, snd, _ = env#pop2 in(env, [Mov(fst, eax); Binop("cmp", snd, eax); CJmp(s, x)])
| BEGIN(fname, argnames, locnames) -> let env = env#enter fname argnames locnames in (env, [Push(ebp); Mov(esp, ebp); Binop("-", M("$" ^ env#lsize), esp)])
| END       -> (env, [Label(env#epilogue); Mov(ebp, esp); Pop(ebp); Ret; MetaSet(env#lsize, env#allocated * word_size)])
| RET(hasVal) -> if hasVal then let x, env = env#pop in (env, [Mov(x, eax); Jmp(env#epilogue)]) else (env, [Jmp(env#epilogue)])
| CALL(fname, nargs, isFunction) ->
  let pushRegisters, popRegisters = List.fold_left (fun (pushRegisters, popRegisters) reg -> Push(reg)::pushRegisters, Pop(reg)::popRegisters) ([], []) env#live_registers in
  let env, code =
   let rec pushArgsHelper env pushArgs n = match n with
    | 0 -> (env, pushArgs)
    | _ -> let x, env = env#pop in
           pushArgsHelper env (Push(x)::pushArgs) (n - 1)
   in
   let env, pushArgs = pushArgsHelper env [] nargs in
   (env, pushRegisters @ pushArgs @ [Call(fname); Binop("+", L(nargs * word_size), esp)] @ (List.rev popRegisters))
  in
  if isFunction then let x, env = env#allocate in (env, code @ [Mov(eax, x)]) else (env, code)

let rec compile env code = match code with
| [] -> (env, [])
| instr :: instrxs ->
  let env, asm = compileInstr instr env in
  let env, asmxs = compile env instrxs in
  (env, asm @ asmxs)

>>>>>>> fc848bb8

(* A set of strings *)           
module S = Set.Make (String)

(* Environment implementation *)
let rec arange n = let rec helper acc k = if k > 0 then helper ((k - 1)::acc) (k - 1) else acc in helper [] n
let make_assoc l = List.combine l (arange @@ List.length l)

class env =
  object (self)
    val globals     = S.empty (* a set of global variables         *)
    val stack_slots = 0       (* maximal number of stack positions *)
    val stack       = []      (* symbolic stack                    *)
    val args        = []      (* function arguments                *)
    val locals      = []      (* function local variables          *)
    val fname       = ""      (* function name                     *)

    (* gets a name for a global variable *)
    method loc x =
      try S (- (List.assoc x args)  -  1)
      with Not_found ->
        try S (List.assoc x locals) with Not_found -> M ("global_" ^ x)

    (* allocates a fresh position on a symbolic stack *)
    method allocate =
      let x, n =
	let rec allocate' = function
<<<<<<< HEAD
	| []                            -> ebx     , 0
	| (S n)::_                      -> S (n+1) , n+2
	| (R n)::_ when n < num_of_regs -> R (n+1) , stack_slots
=======
        | []                            -> ebx     , 0
        | (S n)::_                      -> S (n+1) , n+1
        | (R n)::_ when n < num_of_regs -> R (n+1) , n+1
>>>>>>> fc848bb8
        | (M _)::s                      -> allocate' s
        | _                             -> S (List.length locals), ((List.length locals) + 1)
	in
	allocate' stack
      in
      x, {< stack_slots = max n stack_slots; stack = x::stack >}

    (* pushes an operand to the symbolic stack *)
    method push y = {< stack = y::stack >}

    (* pops one operand from the symbolic stack *)
    method pop = let x::stack' = stack in x, {< stack = stack' >}

    (* pops two operands from the symbolic stack *)
    method pop2 = let x::y::stack' = stack in x, y, {< stack = stack' >}

    (* registers a global variable in the environment *)
    method global x  = {< globals = S.add ("global_" ^ x) globals >}

    (* gets all global variables *)      
    method globals = S.elements globals

    (* gets a number of stack positions allocated *)
    method allocated = stack_slots

    (* enters a function *)
    method enter f a l =
      {< stack_slots = List.length l; stack = []; locals = make_assoc l; args = make_assoc a; fname = f >}

    (* returns a label for the epilogue *)
    method epilogue = Printf.sprintf "L%s_epilogue" fname

    (* returns a name for local size meta-symbol *)
    method lsize = Printf.sprintf "L%s_SIZE" fname

    (* returns a list of live registers *)
    method live_registers =
      List.filter (function R _ -> true | _ -> false) stack
<<<<<<< HEAD
       
=======

>>>>>>> fc848bb8
  end

(* Generates an assembler text for a program: first compiles the program into
   the stack code, then generates x86 assember code, then prints the assembler file
*)
let genasm (ds, stmt) =
  let stmt = Language.Stmt.Seq (stmt, Language.Stmt.Return (Some (Language.Expr.Const 0))) in
  let env, code =
    compile
      (new env)
      ((LABEL "main") :: (BEGIN ("main", [], [])) :: SM.compile (ds, stmt))
  in
  let data = Meta "\t.data" :: (List.map (fun s -> Meta (s ^ ":\t.int\t0")) env#globals) in
  let asm = Buffer.create 1024 in
  List.iter
    (fun i -> Buffer.add_string asm (Printf.sprintf "%s\n" @@ show i))
    (data @ [Meta "\t.text"; Meta "\t.globl\tmain"] @ code);
  Buffer.contents asm

(* Builds a program: generates the assembler file and compiles it with the gcc toolchain *)
let build prog name =
  let outf = open_out (Printf.sprintf "%s.s" name) in
  Printf.fprintf outf "%s" (genasm prog);
  close_out outf;
  let inc = try Sys.getenv "RC_RUNTIME" with _ -> "../runtime" in
  Sys.command (Printf.sprintf "gcc -m32 -o %s %s/runtime.o %s.s" name inc name)
 <|MERGE_RESOLUTION|>--- conflicted
+++ resolved
@@ -92,20 +92,6 @@
    Take an environment, a stack machine program, and returns a pair --- the updated environment and the list
    of x86 instructions
 *)
-<<<<<<< HEAD
-let compile env code =
-  let suffix = function
-  | "<"  -> "l"
-  | "<=" -> "le"
-  | "==" -> "e"
-  | "!=" -> "ne"
-  | ">=" -> "ge"
-  | ">"  -> "g"
-  | _    -> failwith "unknown operator"	
-  in
-  let rec compile' env scode = failwith "Not implemented" in
-  compile' env code
-=======
 
 (* def: symbolic stack === [regs..][real stack..] *)
 (* destination: второй операнд *)
@@ -199,7 +185,6 @@
   let env, asmxs = compile env instrxs in
   (env, asm @ asmxs)
 
->>>>>>> fc848bb8
 
 (* A set of strings *)           
 module S = Set.Make (String)
@@ -227,15 +212,9 @@
     method allocate =
       let x, n =
 	let rec allocate' = function
-<<<<<<< HEAD
-	| []                            -> ebx     , 0
-	| (S n)::_                      -> S (n+1) , n+2
-	| (R n)::_ when n < num_of_regs -> R (n+1) , stack_slots
-=======
         | []                            -> ebx     , 0
         | (S n)::_                      -> S (n+1) , n+1
         | (R n)::_ when n < num_of_regs -> R (n+1) , n+1
->>>>>>> fc848bb8
         | (M _)::s                      -> allocate' s
         | _                             -> S (List.length locals), ((List.length locals) + 1)
 	in
@@ -274,11 +253,7 @@
     (* returns a list of live registers *)
     method live_registers =
       List.filter (function R _ -> true | _ -> false) stack
-<<<<<<< HEAD
-       
-=======
-
->>>>>>> fc848bb8
+
   end
 
 (* Generates an assembler text for a program: first compiles the program into
