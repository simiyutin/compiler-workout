open Ostap

let parse infile =
  let s = Util.read infile in
  Util.parse
    (object
       inherit Matcher.t s
       inherit Util.Lexers.decimal s
<<<<<<< HEAD
       inherit Util.Lexers.ident ["read"; "write"; "skip"; "if"; "then"; "else"; "elif"; "fi"; "while"; "do"; "od"; "repeat"; "until"; "for"; (* add new keywords *)] s
=======
       inherit Util.Lexers.ident ["read"; "write"; "skip"; "if"; "then"; "else"; "fi"; "while"; "do"; "od"; "for"; "elif"; "repeat"; "until"] s
>>>>>>> c152211d
       inherit Util.Lexers.skip [
	 Matcher.Skip.whitespaces " \t\n";
	 Matcher.Skip.lineComment "--";
	 Matcher.Skip.nestedComment "(*" "*)"
       ] s
     end
    )
    (ostap (!(Language.parse) -EOF))

let main =
  try
    let interpret  = Sys.argv.(1) = "-i"  in
    let stack      = Sys.argv.(1) = "-s"  in
    let to_compile = not (interpret || stack) in
    let infile     = Sys.argv.(if not to_compile then 2 else 1) in
    match parse infile with
    | `Ok prog ->
      if to_compile
      then failwith "Not implemented yet"
        (*            
        let basename = Filename.chop_suffix infile ".expr" in
        ignore @@ X86.build prog basename
        *)
      else 
	let rec read acc =
	  try
	    let r = read_int () in
	    Printf.printf "> ";
	    read (acc @ [r]) 
          with End_of_file -> acc
	in
	let input = read [] in	
	let output = 
	  if interpret 
	  then Language.eval prog input 
	  else SM.run (SM.compile prog) input
	in
	List.iter (fun i -> Printf.printf "%d\n" i) output
    | `Fail er -> Printf.eprintf "Syntax error: %s\n" er
  with Invalid_argument _ ->
    Printf.printf "Usage: rc [-i | -s] <input file.expr>\n"<|MERGE_RESOLUTION|>--- conflicted
+++ resolved
@@ -6,11 +6,7 @@
     (object
        inherit Matcher.t s
        inherit Util.Lexers.decimal s
-<<<<<<< HEAD
        inherit Util.Lexers.ident ["read"; "write"; "skip"; "if"; "then"; "else"; "elif"; "fi"; "while"; "do"; "od"; "repeat"; "until"; "for"; (* add new keywords *)] s
-=======
-       inherit Util.Lexers.ident ["read"; "write"; "skip"; "if"; "then"; "else"; "fi"; "while"; "do"; "od"; "for"; "elif"; "repeat"; "until"] s
->>>>>>> c152211d
        inherit Util.Lexers.skip [
 	 Matcher.Skip.whitespaces " \t\n";
 	 Matcher.Skip.lineComment "--";
@@ -30,11 +26,11 @@
     | `Ok prog ->
       if to_compile
       then failwith "Not implemented yet"
-        (*            
+        (*
         let basename = Filename.chop_suffix infile ".expr" in
         ignore @@ X86.build prog basename
         *)
-      else 
+      else
 	let rec read acc =
 	  try
 	    let r = read_int () in
